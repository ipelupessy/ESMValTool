# Conda build recipe
---

# Build commmand:
# conda build . -c conda-forge -c birdhouse

# Package version number
{% set version = "2.0a1" %}

package:
  name: esmvaltool
  version: {{ version }}

source:
  # Use these two lines to build a release:
  # git_rev: v{{ version }}
  # git_url: https://github.com/ESMValGroup/ESMValTool.git
  # Use this line instead of the above to test building without a release:
  path: .

build:
  # Increment the build number when building a new conda package of the same
  # esmvaltool version, reset to 0 when building a new version.
  number: 1
  script: |
      python setup.py install --single-version-externally-managed --record=/tmp/record.txt
      POST_LINK="${PREFIX}/bin/.esmvaltool-post-link.sh"
      cp -v ${RECIPE_DIR}/language_support.sh ${POST_LINK};
      chmod +x ${POST_LINK};

requirements:
  build:
    - git
    - python {{ python }}
    # Normally installed via pip:
    - setuptools_scm
  run:
    # esmvaltool
    - python
    - libunwind  #  specifically for Python3.7+
    - graphviz    
    - iris
    - python-stratify
    # Normally installed via pip:
    - cartopy
    - cf_units
    - cython
    - esmpy
    - matplotlib<3
    - nc-time-axis
    - netCDF4
    - numba
    - numpy
    - pillow
    - prov
    - psutil
    - pydot
    - python-cdo
    - pyyaml
    - shapely
    - six
    - vmprof
    - xarray
    - yamale  # in birdhouse channel
    # Multi language support:
    - ncl
<<<<<<< HEAD
    - ncurses=6.1=hfc679d8_1
    - julia>=1.0.3
    - r-base
    - r-rcpp
=======
    - jasper!=1.900.31  # pinned NCL dependency
    - r-base
    - r-rcpp
    - cdo=1.9.3
    # TODO: add julia
>>>>>>> 8573b827
test:
  # TODO: add unit tests? This seems to require installing the tests
  imports:
    - esmvaltool
  commands:
    - esmvaltool -h

about:
  home: https://www.esmvaltool.org
  license: Apache License, Version 2.0
  license_file: LICENSE<|MERGE_RESOLUTION|>--- conflicted
+++ resolved
@@ -38,7 +38,7 @@
     # esmvaltool
     - python
     - libunwind  #  specifically for Python3.7+
-    - graphviz    
+    - graphviz
     - iris
     - python-stratify
     # Normally installed via pip:
@@ -63,19 +63,12 @@
     - xarray
     - yamale  # in birdhouse channel
     # Multi language support:
+    - cdo=1.9.3
     - ncl
-<<<<<<< HEAD
-    - ncurses=6.1=hfc679d8_1
-    - julia>=1.0.3
+    - jasper!=1.900.31  # pinned NCL dependency
+    - julia
     - r-base
-    - r-rcpp
-=======
-    - jasper!=1.900.31  # pinned NCL dependency
-    - r-base
-    - r-rcpp
-    - cdo=1.9.3
-    # TODO: add julia
->>>>>>> 8573b827
+
 test:
   # TODO: add unit tests? This seems to require installing the tests
   imports:
