# Conda build recipe
---

# Build commmand:
# conda build . -c conda-forge -c birdhouse

# Package version number
{% set version = "2.0a2" %}

package:
  name: esmvaltool
  version: {{ version }}

source:
  # Use these two lines to build a release:
  # git_rev: v{{ version }}
  # git_url: https://github.com/ESMValGroup/ESMValTool.git
  # Use this line instead of the above to test building without a release:
  path: .

build:
  # Increment the build number when building a new conda package of the same
  # esmvaltool version, reset to 0 when building a new version.
  number: 0
  script: |
      python setup.py install --single-version-externally-managed --record=/tmp/record.txt
      POST_LINK="${PREFIX}/bin/.esmvaltool-post-link.sh"
      cp -v ${RECIPE_DIR}/language_support.sh ${POST_LINK};
      chmod +x ${POST_LINK};

requirements:
  build:
    - git
    - python {{ python }}
    # Normally installed via pip:
    - setuptools_scm
  run:
    # esmvaltool
    - python
    - libunwind  #  specifically for Python3.7+
    - graphviz
    - iris>=2.2
    - python-stratify
    # Normally installed via pip:
    - cartopy
    - cf-units
    - cython
    - eofs
    - esmpy
    - matplotlib<3
    - nc-time-axis
    - netCDF4
    - numba
    - numpy
    - pandas
    - pillow
    - prov
    - psutil
    - pydot
    - python-cdo
    - pyyaml
    - scikit-learn
    - shapely
    - six
    - vmprof
    - xarray>=0.12.0
    - yamale  # in birdhouse channel
    - fiona
    - xlsxwriter
    # Command line tools used by diagnostic scripts
    - cdo
    - imagemagick
    - nco
    # Multi language support:
    - ncl>=6.5.0
    - r-base
<<<<<<< HEAD
    - jinja2
    - cdo
=======
    - r-curl  # Dependency of lintr, but fails to compile because it cannot find libcurl installed from conda.
    - r-udunits2  # Fails to compile because it cannot find udunits2 installed from conda.
>>>>>>> 4782b110

>>>>>>> version2_development
test:
  # TODO: add unit tests? This seems to require installing the tests
  imports:
    - esmvaltool
  commands:
    - esmvaltool -h

about:
  home: https://www.esmvaltool.org
  license: Apache License, Version 2.0
  license_file: LICENSE
  summary: A community diagnostic and performance metrics tool for routine evaluation of Earth system models in CMIP.
  description: A community diagnostic and performance metrics tool for routine evaluation of Earth system models in CMIP.<|MERGE_RESOLUTION|>--- conflicted
+++ resolved
@@ -74,15 +74,10 @@
     # Multi language support:
     - ncl>=6.5.0
     - r-base
-<<<<<<< HEAD
     - jinja2
-    - cdo
-=======
     - r-curl  # Dependency of lintr, but fails to compile because it cannot find libcurl installed from conda.
     - r-udunits2  # Fails to compile because it cannot find udunits2 installed from conda.
->>>>>>> 4782b110
 
->>>>>>> version2_development
 test:
   # TODO: add unit tests? This seems to require installing the tests
   imports:
