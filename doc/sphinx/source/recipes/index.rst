--- conflicted
+++ resolved
@@ -6,10 +6,6 @@
 
    recipe_clouds
    recipe_crem
-<<<<<<< HEAD
-   recipe_perfmetrics
-   recipe_runoff_et
-=======
    recipe_flato13ipcc
    recipe_perfmetrics
->>>>>>> 7c8e4080
+   recipe_runoff_et