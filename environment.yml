<<<<<<< HEAD
qchannels:
=======
---

name: esmvaltool
channels:
>>>>>>> 5a114a5c
- conda-forge
#- defaults # in case of missing packages
#- Clyde_Fare #for scientific python

# ESMVALTOOL DEPENDENCIES

dependencies:
# Needed by main, preprocessor, workflow, one or more diagnostics, shared diagnostic code.
- basemap
- cartopy
- cf_units
- cython
- esgf-pyclient
- flask
- iris
- ncl
- netcdf4
- numba
- numpy
- pillow # providing PIL package
- python-cdo
- python-stratify
- pyyaml
- scipy
- shapely
- six
#- scientificpython

# Old Iris and ncl dependency block. Simply using the top level packages should be enough now.
# iris
#- iris
#- cartopy=0.15.*
#- matplotlib=1.5.*
#
#- ncl
#- hdf4=4.2.12
#- hdf5=1.8.17
#- icu=58.1
#- libnetcdf=4.4.1.1
#- xorg-libsm=1.2.2
#- xorg-libxext
#- xorg-libxrender

# DEVELOPMENT DEPENDENCIES
#
# Dependencies below that are required by 'setup.py test' and 'setup.py lint'
# should also be automatically be installed by setup.py in a temporary
# location when required to run the command.

# documentation
- sphinx

# testing
- easytest
- mock
- nose
- pytest
- pytest-cov
- pytest-html

# Note that there can be only one pip section
- pip:
  # TODO: replace geoval by conda package and move to ESMVALTOOL DEPENDENCIES
  - geoval
  # TODO: replace dummydata by conda/PyPI package and move to testing
  - "--editable=git+https://github.com/esmvalgroup/dummydata.git#egg=dummydata-dev"
  # code style (pip versions are more up to date)
  - isort
  - prospector[with_pyroma]
  - pycodestyle  # also used for testing
  - pydocstyle
  - pylint
  - yapf<|MERGE_RESOLUTION|>--- conflicted
+++ resolved
@@ -1,11 +1,7 @@
-<<<<<<< HEAD
-qchannels:
-=======
 ---
 
 name: esmvaltool
 channels:
->>>>>>> 5a114a5c
 - conda-forge
 #- defaults # in case of missing packages
 #- Clyde_Fare #for scientific python
