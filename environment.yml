--- conflicted
+++ resolved
@@ -11,16 +11,11 @@
   - python-stratify
   # Multi language support:
   - ncl
-<<<<<<< HEAD
   - ncurses>=6.1
   - r-base
   - r-rcpp
   - libgfortran-ng # needed by r packages
   # TODO: add julia
-=======
-  - ncurses>5
-  # TODO: add R, julia
->>>>>>> c3c61b53
 
   - pip:
       # TODO: include dummydata in esmvaltool repository and move to setup.py
