--- conflicted
+++ resolved
@@ -67,7 +67,7 @@
         <field_type>          T3I                         </field_type>
         <diag_script_cfg_dir> ./nml/cfg_aerosol/EMAC/     </diag_script_cfg_dir>
 	<tags>                R_aerosol, T_aerosol        </tags>
-	    
+
         <diag_script cfg="cfg_aerosol_profiles_LACE.ncl"> aerosol_profiles.ncl  </diag_script>
     </diag>
 
@@ -79,7 +79,7 @@
         <field_type>          T2Is                        </field_type>
         <diag_script_cfg_dir> ./nml/cfg_aerosol/EMAC/     </diag_script_cfg_dir>
 	<tags>                R_aerosol, T_aerosol        </tags>
-	    
+
         <diag_script cfg="cfg_aerosol_profiles_Putaud.ncl">  aerosol_profiles.ncl  </diag_script>
     </diag>
 
@@ -104,7 +104,7 @@
         <field_type>          T3I                                      </field_type>
         <diag_script_cfg_dir> ./nml/cfg_aerosol/EMAC/                  </diag_script_cfg_dir>
 	<tags>                R_aerosol, T_aerosol                     </tags>
-	    
+
         <diag_script cfg="cfg_aerosol_profiles_UCN-Pacific.ncl"> aerosol_profiles.ncl  </diag_script>
     </diag>
 
@@ -116,7 +116,7 @@
         <field_type>          T3I                                      </field_type>
         <diag_script_cfg_dir> ./nml/cfg_aerosol/EMAC/                  </diag_script_cfg_dir>
 	<tags>                R_aerosol, T_aerosol                     </tags>
-	    
+
         <diag_script cfg="cfg_aerosol_profiles_INCA.ncl"> aerosol_profiles.ncl  </diag_script>
     </diag>
 
@@ -128,7 +128,7 @@
         <field_type>          T3I                                      </field_type>
         <diag_script_cfg_dir> ./nml/cfg_aerosol/EMAC/                  </diag_script_cfg_dir>
 	<tags>                R_aerosol, T_aerosol                     </tags>
-	    
+
         <diag_script cfg="cfg_aerosol_profiles_INCA.ncl"> aerosol_profiles.ncl  </diag_script>
     </diag>
 
@@ -140,7 +140,7 @@
         <field_type>          T3I                                      </field_type>
         <diag_script_cfg_dir> ./nml/cfg_aerosol/EMAC/                  </diag_script_cfg_dir>
 	<tags>                R_aerosol, T_aerosol                     </tags>
-	    
+
         <diag_script cfg="cfg_aerosol_profiles_INCA.ncl"> aerosol_profiles.ncl  </diag_script>
     </diag>
 
@@ -152,7 +152,7 @@
         <field_type>          T3I                                      </field_type>
         <diag_script_cfg_dir> ./nml/cfg_aerosol/EMAC/                  </diag_script_cfg_dir>
 	<tags>                R_aerosol, T_aerosol                     </tags>
-	    
+
         <diag_script cfg="cfg_aerosol_profiles_ACCESS-2.ncl"> aerosol_profiles.ncl  </diag_script>
     </diag>
 
@@ -164,7 +164,7 @@
         <field_type>          T3I                                      </field_type>
         <diag_script_cfg_dir> ./nml/cfg_aerosol/EMAC/                  </diag_script_cfg_dir>
 	<tags>                R_aerosol, T_aerosol                     </tags>
-	    
+
         <diag_script cfg="cfg_aerosol_profiles_ACCESS-2.ncl"> aerosol_profiles.ncl  </diag_script>
     </diag>
 
@@ -175,9 +175,8 @@
         <variable>            cl                                        </variable>
         <field_type>          T3I                                       </field_type>
         <diag_script_cfg_dir> ./nml/cfg_aerosol/EMAC/                   </diag_script_cfg_dir>
-<<<<<<< HEAD
 	<tags>                R_aerosol, T_aerosol                      </tags>
-	    
+
         <diag_script cfg="cfg_aerosol_profiles_ACCESS.ncl">   aerosol_profiles.ncl  </diag_script>
         <diag_script cfg="cfg_aerosol_profiles_CONCERT.ncl">  aerosol_profiles.ncl  </diag_script>
         <diag_script cfg="cfg_aerosol_profiles_CR-AVE.ncl">   aerosol_profiles.ncl  </diag_script>
@@ -187,19 +186,6 @@
         <diag_script cfg="cfg_aerosol_profiles_SALTRACE2.ncl"> aerosol_profiles.ncl </diag_script>
         <diag_script cfg="cfg_aerosol_profiles_TC4.ncl">      aerosol_profiles.ncl  </diag_script>
         <diag_script cfg="cfg_aerosol_profiles_Texas.ncl">    aerosol_profiles.ncl  </diag_script>
-=======
-
-        <diag_script cfg="cfg_aerosol_profiles_ACCESS.ncl">    aerosol_profiles.ncl  </diag_script>
-        <diag_script cfg="cfg_aerosol_profiles_CONCERT.ncl">   aerosol_profiles.ncl  </diag_script>
-        <diag_script cfg="cfg_aerosol_profiles_CR-AVE.ncl">    aerosol_profiles.ncl  </diag_script>
-        <diag_script cfg="cfg_aerosol_profiles_DC3.ncl">       aerosol_profiles.ncl  </diag_script>
-        <diag_script cfg="cfg_aerosol_profiles_HIPPO.ncl">     aerosol_profiles.ncl  </diag_script>
-        <diag_script cfg="cfg_aerosol_profiles_Oct-AVE.ncl">   aerosol_profiles.ncl  </diag_script>
-        <diag_script cfg="cfg_aerosol_profiles_SALTRACE1.ncl"> aerosol_profiles.ncl  </diag_script>
-        <diag_script cfg="cfg_aerosol_profiles_SALTRACE2.ncl"> aerosol_profiles.ncl  </diag_script>
-        <diag_script cfg="cfg_aerosol_profiles_TC4.ncl">       aerosol_profiles.ncl  </diag_script>
-
->>>>>>> 65820c02
     </diag>
 
     <diag>
@@ -209,14 +195,9 @@
         <variable>            cl                                             </variable>
         <field_type>          T3I                                            </field_type>
         <diag_script_cfg_dir> ./nml/cfg_aerosol/EMAC/                        </diag_script_cfg_dir>
-<<<<<<< HEAD
 	<tags>                R_aerosol, T_aerosol                           </tags>
-	    
+
         <diag_script cfg="cfg_aerosol_profiles_Texas.ncl"> aerosol_profiles.ncl  </diag_script>
-=======
-
-        <diag_script cfg="cfg_aerosol_profiles_Oct-AVE.ncl"> aerosol_profiles.ncl  </diag_script>
->>>>>>> 65820c02
     </diag>
 
     <diag>
@@ -227,7 +208,7 @@
         <field_type>          T3I                                                    </field_type>
         <diag_script_cfg_dir> ./nml/cfg_aerosol/EMAC/                                </diag_script_cfg_dir>
 	<tags>                R_aerosol, T_aerosol                                   </tags>
-	    
+
         <diag_script cfg="cfg_aerosol_profiles_CIRRUS.ncl"> aerosol_profiles.ncl  </diag_script>
     </diag>
 
@@ -240,13 +221,13 @@
         <field_type>          T2Ms                               </field_type>
         <diag_script_cfg_dir> ./nml/cfg_aerosol/EMAC/            </diag_script_cfg_dir>
 	<tags>                R_aerosol, T_aerosol               </tags>
-	    
+
         <diag_script cfg="cfg_aerosol_stations_CASTNET.ncl"> aerosol_stations.ncl  </diag_script>
         <diag_script cfg="cfg_aerosol_stations_EANET.ncl">   aerosol_stations.ncl  </diag_script>
         <diag_script cfg="cfg_aerosol_stations_EMEP.ncl">    aerosol_stations.ncl  </diag_script>
         <diag_script cfg="cfg_aerosol_stations_IMPROVE.ncl"> aerosol_stations.ncl  </diag_script>
     </diag>
-    
+
     <diag>
         <description>         Surface-level concentration of NO3 </description>
         <variable_def_dir>    ./variable_defs/                   </variable_def_dir>
@@ -254,13 +235,13 @@
         <field_type>          T2Ms                               </field_type>
         <diag_script_cfg_dir> ./nml/cfg_aerosol/EMAC/            </diag_script_cfg_dir>
 	<tags>                R_aerosol, T_aerosol               </tags>
-	    
+
         <diag_script cfg="cfg_aerosol_stations_CASTNET.ncl"> aerosol_stations.ncl  </diag_script>
         <diag_script cfg="cfg_aerosol_stations_EANET.ncl">   aerosol_stations.ncl  </diag_script>
         <diag_script cfg="cfg_aerosol_stations_EMEP.ncl">    aerosol_stations.ncl  </diag_script>
         <diag_script cfg="cfg_aerosol_stations_IMPROVE.ncl"> aerosol_stations.ncl  </diag_script>
     </diag>
-    
+
     <diag>
         <description>         Surface-level concentration of NH4 </description>
         <variable_def_dir>    ./variable_defs/                   </variable_def_dir>
@@ -268,13 +249,13 @@
         <field_type>          T2Ms                               </field_type>
         <diag_script_cfg_dir> ./nml/cfg_aerosol/EMAC/            </diag_script_cfg_dir>
 	<tags>                R_aerosol, T_aerosol               </tags>
-	    
+
         <diag_script cfg="cfg_aerosol_stations_CASTNET.ncl"> aerosol_stations.ncl  </diag_script>
         <diag_script cfg="cfg_aerosol_stations_EANET.ncl">   aerosol_stations.ncl  </diag_script>
         <diag_script cfg="cfg_aerosol_stations_EMEP.ncl">    aerosol_stations.ncl  </diag_script>
         <diag_script cfg="cfg_aerosol_stations_IMPROVE.ncl"> aerosol_stations.ncl  </diag_script>
     </diag>
-    
+
     <diag>
         <description>         Surface-level concentration of BC </description>
         <variable_def_dir>    ./variable_defs/                  </variable_def_dir>
@@ -282,10 +263,10 @@
         <field_type>          T2Ms                              </field_type>
         <diag_script_cfg_dir> ./nml/cfg_aerosol/EMAC/           </diag_script_cfg_dir>
 	<tags>                R_aerosol, T_aerosol              </tags>
-	    
-        <diag_script cfg="cfg_aerosol_stations_IMPROVE.ncl"> aerosol_stations.ncl  </diag_script>
-    </diag>
-    
+
+        <diag_script cfg="cfg_aerosol_stations_IMPROVE.ncl"> aerosol_stations.ncl  </diag_script>
+    </diag>
+
     <diag>
         <description>         Surface-level concentration of POM </description>
         <variable_def_dir>    ./variable_defs/                   </variable_def_dir>
@@ -293,10 +274,10 @@
         <field_type>          T2Ms                               </field_type>
         <diag_script_cfg_dir> ./nml/cfg_aerosol/EMAC/            </diag_script_cfg_dir>
 	<tags>                R_aerosol, T_aerosol               </tags>
-	    
-        <diag_script cfg="cfg_aerosol_stations_IMPROVE.ncl"> aerosol_stations.ncl  </diag_script>
-    </diag>
-    
+
+        <diag_script cfg="cfg_aerosol_stations_IMPROVE.ncl"> aerosol_stations.ncl  </diag_script>
+    </diag>
+
     <diag>
         <description>         Surface-level concentration of PM10 </description>
         <variable_def_dir>    ./variable_defs/                    </variable_def_dir>
@@ -304,11 +285,11 @@
         <field_type>          T2Ms                                </field_type>
         <diag_script_cfg_dir> ./nml/cfg_aerosol/EMAC/             </diag_script_cfg_dir>
 	<tags>                R_aerosol, T_aerosol                </tags>
-	    
-        <diag_script cfg="cfg_aerosol_stations_EMEP.ncl">    aerosol_stations.ncl  </diag_script>
-        <diag_script cfg="cfg_aerosol_stations_IMPROVE.ncl"> aerosol_stations.ncl  </diag_script>
-    </diag>
-    
+
+        <diag_script cfg="cfg_aerosol_stations_EMEP.ncl">    aerosol_stations.ncl  </diag_script>
+        <diag_script cfg="cfg_aerosol_stations_IMPROVE.ncl"> aerosol_stations.ncl  </diag_script>
+    </diag>
+
     <diag>
         <description>         Surface-level concentration of PM2.5 </description>
         <variable_def_dir>    ./variable_defs/                     </variable_def_dir>
@@ -316,11 +297,11 @@
         <field_type>          T2Ms                                 </field_type>
         <diag_script_cfg_dir> ./nml/cfg_aerosol/EMAC/              </diag_script_cfg_dir>
 	<tags>                R_aerosol, T_aerosol                 </tags>
-	    
-        <diag_script cfg="cfg_aerosol_stations_EMEP.ncl">    aerosol_stations.ncl  </diag_script>
-        <diag_script cfg="cfg_aerosol_stations_IMPROVE.ncl"> aerosol_stations.ncl  </diag_script>
-    </diag>
-    
+
+        <diag_script cfg="cfg_aerosol_stations_EMEP.ncl">    aerosol_stations.ncl  </diag_script>
+        <diag_script cfg="cfg_aerosol_stations_IMPROVE.ncl"> aerosol_stations.ncl  </diag_script>
+    </diag>
+
     <diag>
         <description>         Aerosol optical depth at 550 nm </description>
         <variable_def_dir>    ./variable_defs/                </variable_def_dir>
@@ -328,7 +309,7 @@
         <field_type>          T2Ms                            </field_type>
         <diag_script_cfg_dir> ./nml/cfg_aerosol/EMAC/         </diag_script_cfg_dir>
 	<tags>                R_aerosol, T_aerosol            </tags>
-	    
+
         <diag_script cfg="cfg_aerosol_stations_AERONET.ncl"> aerosol_stations.ncl  </diag_script>
     </diag>
 
@@ -341,7 +322,7 @@
         <field_type>           T2Ms                                  </field_type>
         <diag_script_cfg_dir> ./nml/cfg_aerosol/EMAC/                </diag_script_cfg_dir>
 	<tags>                R_aerosol, T_aerosol                   </tags>
-	    
+
         <model> obs4mips  MODIS  L3     C5           2001 2012  @{OBSPATH}/Tier1 </model>
 
         <diag_script cfg="cfg_aerosol_satellite_MODIS.ncl"> aerosol_satellite.ncl  </diag_script>
@@ -354,7 +335,7 @@
         <field_type>          T2Ms                                  </field_type>
         <diag_script_cfg_dir> ./nml/cfg_aerosol/EMAC/               </diag_script_cfg_dir>
 	<tags>                R_aerosol, T_aerosol                  </tags>
-	    
+
         <model> obs4mips  MISR   L3     F12_0022     2001 2012  @{OBSPATH}/Tier1 </model>
 
         <diag_script cfg="cfg_aerosol_satellite_MISR.ncl"> aerosol_satellite.ncl  </diag_script>
@@ -367,7 +348,7 @@
         <field_type>          T2Ms                                            </field_type>
         <diag_script_cfg_dir> ./nml/cfg_aerosol/EMAC/                         </diag_script_cfg_dir>
 	<tags>                R_aerosol, T_aerosol                            </tags>
-	    
+
 	<model>  OBS  ESACCI-AEROSOL   sat   SU-v4.21   1997  2011  @{OBSPATH}/Tier2/ESACCI-AEROSOL </model>
 
         <diag_script cfg="cfg_aerosol_satellite_ESACCI-AEROSOL.ncl"> aerosol_satellite.ncl  </diag_script>
