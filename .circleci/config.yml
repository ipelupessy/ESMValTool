---
version: 2
jobs:
  python3_test:
    # Run Python 3 tests
    working_directory: /python3_test
    docker:
      - image: continuumio/miniconda
    steps:
      - checkout
      - run:
          command: |
            apt-get update -y && apt-get install -y build-essential gfortran
            # Create a file to checksum as cache key
            date --rfc-3339 date > cache_key.txt
            cat environment.yml >> cache_key.txt
            cat esmvaltool/R/r_requirements.txt >> cache_key.txt
      - restore_cache:
          key: deps3-{{ .Branch }}-{{ checksum "cache_key.txt" }}
      - run:
          # Update/Create Conda Environment
          command: |
            conda update -y conda
            if ! test -d "/opt/conda/envs/esmvaltool"; then
              conda create -y --name esmvaltool python=3
            fi
            conda env update --name esmvaltool
            source activate esmvaltool
            Rscript esmvaltool/R/setup.R
      - save_cache:
          key: deps3-{{ .Branch }}-{{ checksum "cache_key.txt" }}
          paths:
            - "/opt/conda/envs/esmvaltool"
      - run:
          # Activate Conda environment and run tests
          command: |
            source activate esmvaltool
            python setup.py test
      - store_test_results:
          path: test-reports/
      - store_artifacts:
          path: test-reports/
      - run:
          # Upload Python 3 test coverage to codacy, even when the actual
          # running of the tests fails.
          when: always
          command: |
            pip install codacy-coverage
            python-codacy-coverage -r test-reports/python3/coverage.xml

  python2_test:
    # Run Python 2 tests
    working_directory: /python2_test
    docker:
      - image: continuumio/miniconda
    steps:
      - checkout
      - run:
          command: |
            apt-get update -y && apt-get install -y build-essential gfortran
            # Create a file to checksum as cache key
            date --rfc-3339 date > cache_key.txt
            cat environment.yml >> cache_key.txt
            cat esmvaltool/R/r_requirements.txt >> cache_key.txt
      - restore_cache:
          key: deps2-{{ .Branch }}-{{ checksum "cache_key.txt" }}
      - run:
          # Update/Create Conda Environment
          command: |
            conda update -y conda
            if ! test -d "/opt/conda/envs/esmvaltool"; then
              conda create -y --name esmvaltool python=2
            fi
            conda env update --name esmvaltool
            source activate esmvaltool
            Rscript esmvaltool/R/setup.R
      - save_cache:
          key: deps2-{{ .Branch }}-{{ checksum "cache_key.txt" }}
          paths:
            - "/opt/conda/envs/esmvaltool"
      - run:
          # Activate Conda environment and run tests
          command: |
            source activate esmvaltool
            python setup.py test
      - store_test_results:
          path: test-reports/
      - store_artifacts:
          path: test-reports/

  python3_install:
    # Test Python 3 installation
    working_directory: /python3_install
    docker:
      - image: continuumio/miniconda
    steps:
      - checkout
      - run:
          command: |
            set -x
            mkdir /logs
            # Install
            apt-get update > /logs/apt.txt 2>&1
            apt-get install -y build-essential gfortran >> /logs/apt.txt 2>&1
            conda update -y conda > /logs/conda.txt 2>&1
            conda create -y --name esmvaltool python=3 > /logs/conda.txt 2>&1
            conda env update --name esmvaltool >> /logs/conda.txt 2>&1
            set +x
            source activate esmvaltool
            set -x
            pip install . > /logs/install.txt 2>&1
<<<<<<< HEAD
            Rscript esmvaltool/R/setup.R > /logs/install_r.txt 2>&1
=======
            Rscript ./esmvaltool/R/setup.R > /logs/R_install.txt 2>&1
>>>>>>> 01c1c611
            # Log versions
            dpkg -l > /logs/versions.txt
            conda env export > /logs/environment.yml
            pip freeze > /logs/requirements.txt
            # Test installation
            python setup.py test --installation
            esmvaltool -h
            ncl -V
      - store_artifacts:
          path: /logs

  python2_install:
    # Test Python 2 installation
    working_directory: /python2_install
    docker:
      - image: continuumio/miniconda
    steps:
      - checkout
      - run:
          command: |
            set -x
            mkdir /logs
            # Install
            apt-get update > /logs/apt.txt 2>&1
            apt-get install -y build-essential gfortran >> /logs/apt.txt 2>&1
            conda update -y conda > /logs/conda.txt 2>&1
            conda create -y --name esmvaltool python=2 > /logs/conda.txt 2>&1
            conda env update --name esmvaltool >> /logs/conda.txt 2>&1
            set +x
            source activate esmvaltool
            set -x
            pip install . > /logs/install.txt 2>&1
<<<<<<< HEAD
            Rscript esmvaltool/R/setup.R > /logs/install_r.txt 2>&1
=======
            Rscript ./esmvaltool/R/setup.R > /logs/R_install.txt 2>&1
>>>>>>> 01c1c611
            # Log versions
            dpkg -l > /logs/versions.txt
            conda env export > /logs/environment.yml
            pip freeze > /logs/requirements.txt
            # Test installation
            python setup.py test --installation
            esmvaltool -h
            ncl -V
      - store_artifacts:
          path: /logs

  develop:
    # Test development installation
    working_directory: /develop
    docker:
      - image: continuumio/miniconda
    steps:
      - checkout
      - run:
          command: |
            set -x
            mkdir /logs
            # Install
            apt-get update > /logs/apt.txt 2>&1
            apt-get install -y build-essential >> /logs/apt.txt 2>&1
            conda update -y conda > /logs/conda.txt 2>&1
            conda create -y --name esmvaltool python=3 > /logs/conda.txt 2>&1
            conda env update --name esmvaltool >> /logs/conda.txt 2>&1
            set +x
            source activate esmvaltool
            set -x
            pip install -e .[develop] > /logs/install.txt 2>&1
            Rscript ./esmvaltool/R/setup.R > /logs/R_install.txt 2>&1
            # Log versions
            dpkg -l > /logs/versions.txt
            conda env export > /logs/environment.yml
            pip freeze > /logs/requirements.txt
            # Test installation
            esmvaltool -h
            python setup.py test
            ncl -V
      - store_artifacts:
          path: /logs

  doc:
    # Test building documentation
    working_directory: /doc
    docker:
      - image: continuumio/miniconda
    steps:
      - checkout
      - run:
          command: |
            set -x
            mkdir /logs
            # Install
            apt-get update > /logs/apt.txt 2>&1
            apt-get install -y build-essential >> /logs/apt.txt 2>&1
            # TODO: change to Python 3 once issue #218 is fixed.
            conda update -y conda > /logs/conda.txt 2>&1
            conda create -y --name esmvaltool python=2 > /logs/conda.txt 2>&1
            conda env update --name esmvaltool >> /logs/conda.txt 2>&1
            set +x
            source activate esmvaltool
            set -x
            pip install -e .[develop] > /logs/install.txt 2>&1
            # Log versions
            dpkg -l > /logs/versions.txt
            conda env export > /logs/environment.yml
            pip freeze > /logs/requirements.txt
            # Test building documentation
            python setup.py build_sphinx
      - store_artifacts:
          path: /logs

  conda_build:
    # Test conda build
    working_directory: /esmvaltool
    docker:
      - image: continuumio/miniconda
    steps:
      - checkout
      - run:
          command: |
            set -x
            # Install prerequisites
            mkdir /logs
            apt-get update > /logs/apt.txt 2>&1
            apt-get install -y build-essential >> /logs/apt.txt 2>&1
            conda update -y conda > /logs/conda_base.txt 2>&1
            conda install -y conda-build >> /logs/conda_base.txt 2>&1
            # Log versions
            dpkg -l > /logs/versions.txt
            conda env export -n base > /logs/build_environment.yml
            # Build conda package
            conda build . -c conda-forge -c birdhouse > /logs/build_log.txt
            # Install Python 3 conda package
            conda create -y --name esmvaltool3 python=3 > /logs/conda_esmvaltool3.txt 2>&1
            set +x; source activate esmvaltool3; set -x
            conda install -y esmvaltool --use-local -c conda-forge -c birdhouse
            conda env export > /logs/test_environment3.yml
            esmvaltool -h
            set +x; source deactivate; set -x
            # Install Python 2 conda package
            conda create -y --name esmvaltool2 python=2 > /logs/conda_esmvaltool2.txt 2>&1
            set +x; source activate esmvaltool2; set -x
            conda install -y esmvaltool --use-local -c conda-forge -c birdhouse
            conda env export > /logs/environment2.yml
            esmvaltool -h
            set +x; source deactivate; set -x
      - store_artifacts:
          path: /logs

  conda_install:
    # Test conda package installation
    working_directory: /esmvaltool
    docker:
      - image: continuumio/miniconda
    steps:
      - run:
          command: |
            set -x
            # Install prerequisites
            mkdir /logs
            apt-get update > /logs/apt.txt 2>&1
            apt-get install -y build-essential >> /logs/apt.txt 2>&1
            conda update -y conda > /logs/conda.txt 2>&1
            # Create and activate conda environment
            conda create -y --name esmvaltool python=3
            set +x; source activate esmvaltool; set -x
            # Install
            conda install -y esmvaltool -c esmvalgroup -c conda-forge -c birdhouse
            Rscript ./esmvaltool/R/setup.R > /logs/R_install.txt 2>&1
            # Log versions
            conda env export > /logs/environment.yml
            # Test installation
            esmvaltool -h
            ncl -V

  ncl:
    # Test ncl conda package
    working_directory: /ncl
    docker:
      - image: continuumio/miniconda
    steps:
      - checkout
      - run:
          command: |
            set -x
            mkdir /logs
            # Install
            apt-get update > /logs/apt.txt 2>&1
            apt-get install -y build-essential >> /logs/apt.txt 2>&1
            conda update -y conda > /logs/conda.txt 2>&1
            conda create -y --name ncl > /logs/conda.txt 2>&1
            set +x
            source activate ncl
            set -x
            conda install -y --channel conda-forge ncl >> /logs/conda.txt 2>&1
            # Log versions
            dpkg -l > /logs/versions.txt
            conda env export > /logs/environment.yml
            # Test if NCL installed successfully
            ncl -V
      - store_artifacts:
          path: /logs

workflows:
  version: 2
  commit:
    jobs:
      - python3_test
      - python2_test
      - python3_install
  nightly:
    triggers:
      - schedule:
          cron: "0 0 * * *"
          filters:
            branches:
              only:
                - version2_development
                - version2_master
    jobs:
      - python3_test
      - python2_test
      - python3_install
      - python2_install
      - develop
      - doc
      - conda_build
      - conda_install
      - ncl<|MERGE_RESOLUTION|>--- conflicted
+++ resolved
@@ -109,11 +109,7 @@
             source activate esmvaltool
             set -x
             pip install . > /logs/install.txt 2>&1
-<<<<<<< HEAD
-            Rscript esmvaltool/R/setup.R > /logs/install_r.txt 2>&1
-=======
             Rscript ./esmvaltool/R/setup.R > /logs/R_install.txt 2>&1
->>>>>>> 01c1c611
             # Log versions
             dpkg -l > /logs/versions.txt
             conda env export > /logs/environment.yml
@@ -146,11 +142,7 @@
             source activate esmvaltool
             set -x
             pip install . > /logs/install.txt 2>&1
-<<<<<<< HEAD
-            Rscript esmvaltool/R/setup.R > /logs/install_r.txt 2>&1
-=======
             Rscript ./esmvaltool/R/setup.R > /logs/R_install.txt 2>&1
->>>>>>> 01c1c611
             # Log versions
             dpkg -l > /logs/versions.txt
             conda env export > /logs/environment.yml
