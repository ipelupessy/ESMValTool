"""
Time operations on cubes

Allows for selecting data subsets using certain time bounds;
constructing seasonal and area averages.
"""
import os
import logging

import iris
import iris.coord_categorisation
import numpy as np

from .._config import use_legacy_iris

logger = logging.getLogger(os.path.basename(__file__))


# slice cube over a restricted time period
def time_slice(mycube, start_year, start_month, start_day, end_year, end_month,
               end_day):
    """
    Slice cube on time.

    Function that returns a subset of the original cube (slice)
    given two dates of interest start date and end date
    start date and end date should be given in a yr,mo,d (int)format e.g.
    time_slice(cube, 2006, 2, 2, 2010, 1, 1) or
    time_slice(cube, '2006', '2', '2', '2010', '1', '1');

    Returns a cube
    """
    import datetime
    time_units = mycube.coord('time').units
    if time_units.calendar == '360_day':
        if start_day > 30:
            start_day = 30
        if end_day > 30:
            end_day = 30
    start_date = datetime.datetime(
        int(start_year), int(start_month), int(start_day))
    end_date = datetime.datetime(int(end_year), int(end_month), int(end_day))

    t_1 = time_units.date2num(start_date)
    t_2 = time_units.date2num(end_date)
    if use_legacy_iris():
        my_constraint = iris.Constraint(time=lambda t: (t_1 < t.point < t_2))
    else:
        my_constraint = iris.Constraint(
            time=lambda t: (t_1 < time_units.date2num(t.point) < t_2))
    cube_slice = mycube.extract(my_constraint)

    # Issue when time dimension was removed when only one point as selected.
    if cube_slice.ndim != mycube.ndim:
        time_1 = mycube.coord('time')
        time_2 = cube_slice.coord('time')
        if time_1 == time_2:
<<<<<<< HEAD
            # print('No change needed to time.')
=======
            logger.info('No change needed to time.')
>>>>>>> c3c61b53
            return mycube

    return cube_slice


def extract_season(cube, season):
    """
    Slice cube to get only the data belonging to a specific season.

    Parameters
    ----------
    cube: iris.cube.Cube
        Original data
    season: str
        Season to extract. Available: DJF, MAM, JJA, SON
    """
    if not cube.coords('clim_season'):
        iris.coord_categorisation.add_season(cube, 'time', name='clim_season')
    if not cube.coords('season_year'):
        iris.coord_categorisation.add_season_year(
            cube, 'time', name='season_year')
    return cube.extract(iris.Constraint(clim_season=season.lower()))


def extract_month(mycube, month):
    """
    Slice cube to get only the data belonging to a specific month

    Parameters
    ----------
    cube: iris.cube.Cube
        Original data
    month: int
        Month to extract as a number from 1 to 12
    """
    season_cube = mycube.extract(iris.Constraint(month_number=month))
    return season_cube


# get the time average
def time_average(cube):
    """
    Compute time average

    Get the time average over the entire cube. The average is weighted by the
    bounds of the time coordinate.

    Arguments
    ---------
        cube: iris.cube.Cube
            input cube.

    Returns
    -------
    iris.cube.Cube
        time averaged cube.
    """
    time = cube.coord('time')
    time_thickness = time.bounds[..., 1] - time.bounds[..., 0]

    # The weights need to match the dimensionality of the cube.
    slices = [None for i in cube.shape]
    coord_dim = cube.coord_dims('time')[0]
    slices[coord_dim] = slice(None)
    time_thickness = np.abs(time_thickness[tuple(slices)])
    ones = np.ones_like(cube.data)
    time_weights = time_thickness * ones

    return cube.collapsed('time', iris.analysis.MEAN, weights=time_weights)


# get the seasonal mean
def seasonal_mean(cube):
    """
    Function to compute seasonal means with MEAN

    Chunks time in 3-month periods and computes means over them;

    Arguments
    ---------
        cube: iris.cube.Cube
            input cube.

    Returns
    -------
    iris.cube.Cube
        Seasonal mean cube
    """
    if not cube.coords('clim_season'):
        iris.coord_categorisation.add_season(cube, 'time', name='clim_season')
    if not cube.coords('season_year'):
        iris.coord_categorisation.add_season_year(
            cube, 'time', name='season_year')
    annual_seasonal_mean = cube.aggregated_by(['clim_season', 'season_year'],
                                              iris.analysis.MEAN)

    # TODO: This preprocessor is not calendar independent.
    def spans_three_months(time):
        """Check for three months"""
        return (time.bound[1] - time.bound[0]) == 2160

    three_months_bound = iris.Constraint(time=spans_three_months)
    return annual_seasonal_mean.extract(three_months_bound)<|MERGE_RESOLUTION|>--- conflicted
+++ resolved
@@ -55,11 +55,7 @@
         time_1 = mycube.coord('time')
         time_2 = cube_slice.coord('time')
         if time_1 == time_2:
-<<<<<<< HEAD
-            # print('No change needed to time.')
-=======
             logger.info('No change needed to time.')
->>>>>>> c3c61b53
             return mycube
 
     return cube_slice
