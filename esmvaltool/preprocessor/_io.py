"""Functions for loading and saving cubes."""
import copy
import logging
import os
import shutil
from collections import OrderedDict
from itertools import groupby

import numpy as np
import iris
import iris.exceptions
import yaml

from .._config import use_legacy_iris
from .._task import write_ncl_settings

logger = logging.getLogger(__name__)

GLOBAL_FILL_VALUE = 1e+20

DATASET_KEYS = {
    'mip',
}
VARIABLE_KEYS = {
    'reference_dataset',
    'alternative_dataset',
}


def _get_attr_from_field_coord(ncfield, coord_name, attr):
    if coord_name is not None:
        attrs = ncfield.cf_group[coord_name].cf_attrs()
        attr_val = [value for (key, value) in attrs if key == attr]
        if attr_val:
            return attr_val[0]
    return None


def concatenate_callback(raw_cube, field, _):
    """Use this callback to fix anything Iris tries to break."""
    # Remove attributes that cause issues with merging and concatenation
    for attr in ['creation_date', 'tracking_id', 'history']:
        if attr in raw_cube.attributes:
            del raw_cube.attributes[attr]
    for coord in raw_cube.coords():
        # Iris chooses to change longitude and latitude units to degrees
        # regardless of value in file, so reinstating file value
        if coord.standard_name in ['longitude', 'latitude']:
            units = _get_attr_from_field_coord(field, coord.var_name, 'units')
            if units is not None:
                coord.units = units


<<<<<<< HEAD
def load_cubes(datafile, filename, metadata, callback=None):
    """Load iris cubes from files."""
    logger.debug("Loading:\n%s", datafile)
    raw_cubes = iris.load_raw(datafile, callback=callback)
    if not raw_cubes:
        raise Exception('Can not load cubes from {0}'.format(datafile))
    iris.util.unify_time_units(raw_cubes)
    for cube in raw_cubes:
        cube.attributes['_filename'] = filename
        cube.attributes['metadata'] = yaml.safe_dump(metadata)
    return raw_cubes
=======
def load(files, constraints=None, callback=None):
    """Load iris cubes from files."""
    logger.debug("Loading:\n%s", "\n".join(files))
    cubes = iris.load_raw(files, constraints=constraints, callback=callback)
    iris.util.unify_time_units(cubes)
    if not cubes:
        raise Exception('Can not load cubes from {0}'.format(files))

    return cubes
>>>>>>> a9bfebc3


def _fix_cube_attributes(cubes):
    """Unify attributes of different cubes to allow concatenation."""
    attributes = {}
    for cube in cubes:
        for (attr, val) in cube.attributes.items():
            if attr not in attributes:
                attributes[attr] = val
            else:
                if not np.array_equal(val, attributes[attr]):
                    attributes[attr] = '{};{}'.format(
                        str(attributes[attr]), str(val))
    for cube in cubes:
        cube.attributes = attributes


def concatenate(cubes):
    """Concatenate all cubes after fixing metadata."""
    _fix_cube_attributes(cubes)
    try:
        iris.util.unify_time_units(cubes)
        cube = iris.cube.CubeList(cubes).concatenate_cube()
        return cube
    except iris.exceptions.ConcatenateError as ex:
        logger.error('Can not concatenate cubes: %s', ex)
        logger.error('Cubes:')
        for cube in cubes:
            logger.error(cube)
        raise ex


def save(cubes, filename, optimize_access='', compress=False, **kwargs):
    """
    Save iris cubes to file.

    Parameters
    ----------
    cubes: iterable of iris.cube.Cube
        Data cubes to be saved

    filename: str
        Name of target file

    optimize_access: str
        Set internal NetCDF chunking to favour a reading scheme

        Values can be map or timeseries, which improve performance when
        reading the file one map or time series at a time.
        Users can also provide a coordinate or a list of coordinates. In that
        case the better performance will be avhieved by loading all the values
        in that coordinate at a time

    compress: bool, optional
        Use NetCDF internal compression.

    Returns
    -------
    str
        filename

    """
    # Rename some arguments
    kwargs['target'] = filename
    kwargs['zlib'] = compress

    dirname = os.path.dirname(filename)
    if not os.path.exists(dirname):
        os.makedirs(dirname)

    if (os.path.exists(filename)
            and all(cube.has_lazy_data() for cube in cubes)):
        logger.debug(
            "Not saving cubes %s to %s to avoid data loss. "
            "The cube is probably unchanged.", cubes, filename)
        return filename

    logger.debug("Saving cubes %s to %s", cubes, filename)
    if optimize_access:
        cube = cubes[0]
        if optimize_access == 'map':
            dims = set(
                cube.coord_dims('latitude') + cube.coord_dims('longitude'))
        elif optimize_access == 'timeseries':
            dims = set(cube.coord_dims('time'))
        else:
            dims = tuple()
            for coord_dims in (cube.coord_dims(dimension)
                               for dimension in optimize_access.split(' ')):
                dims += coord_dims
            dims = set(dims)

        kwargs['chunksizes'] = tuple(
            length if index in dims else 1
            for index, length in enumerate(cube.shape))

    if not use_legacy_iris():
        kwargs['fill_value'] = GLOBAL_FILL_VALUE

    iris.save(cubes, **kwargs)

    return filename


def _get_debug_filename(filename, step):
    """Get a filename for debugging the preprocessor."""
    dirname = os.path.splitext(filename)[0]
    if os.path.exists(dirname) and os.listdir(dirname):
        num = int(sorted(os.listdir(dirname)).pop()[:2]) + 1
    else:
        num = 0
    filename = os.path.join(dirname, '{:02}_{}.nc'.format(num, step))
    return filename


def cleanup(files, remove=None):
    """Clean up after running the preprocessor."""
    if remove is None:
        remove = []

    for path in remove:
        if os.path.isdir(path):
            shutil.rmtree(path)
        elif os.path.isfile(path):
            os.remove(path)

    return files


def _ordered_safe_dump(data, stream):
    """Write data containing OrderedDicts to yaml file."""

    class _OrderedDumper(yaml.SafeDumper):
        pass

    def _dict_representer(dumper, data):
        return dumper.represent_mapping(
            yaml.resolver.BaseResolver.DEFAULT_MAPPING_TAG, data.items())

    _OrderedDumper.add_representer(OrderedDict, _dict_representer)
    return yaml.dump(data, stream, _OrderedDumper)


def write_metadata(products, write_ncl=False):
    """Write product metadata to file."""
    output_files = []
    for output_dir, prods in groupby(products,
                                     lambda p: os.path.dirname(p.filename)):
        sorted_products = sorted(
            prods,
            key=lambda p: (
                p.attributes.get('recipe_dataset_index', 1e6),
                p.attributes.get('dataset', ''),
            ),
        )
        metadata = OrderedDict()
        for product in sorted_products:
            metadata[product.filename] = product.attributes

        output_filename = os.path.join(output_dir, 'metadata.yml')
        output_files.append(output_filename)
        with open(output_filename, 'w') as file:
            _ordered_safe_dump(metadata, file)
        if write_ncl:
            output_files.append(_write_ncl_metadata(output_dir, metadata))

    return output_files


def _write_ncl_metadata(output_dir, metadata):
    """Write NCL metadata files to output_dir."""
    variables = [copy.deepcopy(v) for v in metadata.values()]

    for variable in variables:
        fx_files = variable.pop('fx_files', {})
        for fx_type in fx_files:
            variable[fx_type] = fx_files[fx_type]

    info = {'input_file_info': variables}

    # Split input_file_info into dataset and variable properties
    # dataset keys and keys with non-identical values will be stored
    # in dataset_info, the rest in variable_info
    variable_info = {}
    info['variable_info'] = [variable_info]
    info['dataset_info'] = []
    for variable in variables:
        dataset_info = {}
        info['dataset_info'].append(dataset_info)
        for key in variable:
            dataset_specific = any(
                variable[key] != var.get(key, object()) for var in variables)
            if ((dataset_specific or key in DATASET_KEYS)
                    and key not in VARIABLE_KEYS):
                dataset_info[key] = variable[key]
            else:
                variable_info[key] = variable[key]

    filename = os.path.join(output_dir,
                            variable_info['short_name'] + '_info.ncl')
    write_ncl_settings(info, filename)

    return filename<|MERGE_RESOLUTION|>--- conflicted
+++ resolved
@@ -51,29 +51,14 @@
                 coord.units = units
 
 
-<<<<<<< HEAD
-def load_cubes(datafile, filename, metadata, callback=None):
+def load_cubes(file, callback=None):
     """Load iris cubes from files."""
-    logger.debug("Loading:\n%s", datafile)
-    raw_cubes = iris.load_raw(datafile, callback=callback)
+    logger.debug("Loading:\n%s", file)
+    raw_cubes = iris.load_raw(file, callback=callback)
     if not raw_cubes:
-        raise Exception('Can not load cubes from {0}'.format(datafile))
+        raise Exception('Can not load cubes from {0}'.format(file))
     iris.util.unify_time_units(raw_cubes)
-    for cube in raw_cubes:
-        cube.attributes['_filename'] = filename
-        cube.attributes['metadata'] = yaml.safe_dump(metadata)
     return raw_cubes
-=======
-def load(files, constraints=None, callback=None):
-    """Load iris cubes from files."""
-    logger.debug("Loading:\n%s", "\n".join(files))
-    cubes = iris.load_raw(files, constraints=constraints, callback=callback)
-    iris.util.unify_time_units(cubes)
-    if not cubes:
-        raise Exception('Can not load cubes from {0}'.format(files))
-
-    return cubes
->>>>>>> a9bfebc3
 
 
 def _fix_cube_attributes(cubes):
