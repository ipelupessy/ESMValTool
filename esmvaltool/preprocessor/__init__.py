"""Preprocessor module."""
import copy
import inspect
import logging

import six
from iris.cube import Cube, CubeList

from .._provenance import TrackedFile
from .._task import BaseTask
from ._area import (average_region, extract_named_regions, extract_region,
                    zonal_means)
from ._derive import derive
from ._download import download
from ._io import (_get_debug_filename, cleanup, concatenate, load, save,
                  write_metadata)
from ._mask import (mask_above_threshold, mask_below_threshold,
                    mask_fillvalues, mask_inside_range, mask_landsea,
                    mask_landseaice, mask_outside_range)
from ._multimodel import multi_model_statistics
from ._reformat import (cmor_check_data, cmor_check_metadata, fix_data,
                        fix_file, fix_metadata)
from ._regrid import extract_levels, regrid
from ._time import (annual_mean, extract_month, extract_season, extract_time,
                    regrid_time, seasonal_mean, time_average)
from ._volume import (average_volume, depth_integration, extract_trajectory,
                      extract_transect, extract_volume)

logger = logging.getLogger(__name__)

__all__ = [
    'download',
    # File reformatting/CMORization
    'fix_file',
    # Load cubes from file
    'load',
    # Derive variable
    'derive',
    # Metadata reformatting/CMORization
    'fix_metadata',
    # Concatenate all cubes in one
    'concatenate',
    'cmor_check_metadata',
    # Time extraction
    'extract_time',
    'extract_season',
    'extract_month',
    # Data reformatting/CMORization
    'fix_data',
    # Level extraction
    'extract_levels',
    # Mask landsea (fx or Natural Earth)
    'mask_landsea',
    # Mask landseaice, sftgif only
    'mask_landseaice',
    # Regridding
    'regrid',
    # Masking missing values
    'mask_fillvalues',
    'mask_above_threshold',
    'mask_below_threshold',
    'mask_inside_range',
    'mask_outside_range',
    # Region selection
    'extract_region',
    'extract_volume',
    'extract_trajectory',
    'extract_transect',
    # 'average_zone': average_zone,
    # 'cross_section': cross_section,
    'multi_model_statistics',
    # Grid-point operations
    'extract_named_regions',
    'depth_integration',
    'average_region',
    'average_volume',
    # Time operations
    # 'annual_cycle': annual_cycle,
    # 'diurnal_cycle': diurnal_cycle,
    'zonal_means',
    'annual_mean',
    'seasonal_mean',
    'time_average',
    'regrid_time',
    'cmor_check_data',
    # Save to file
    'save',
    'cleanup',
]

DEFAULT_ORDER = tuple(__all__)

# The order of intial and final steps cannot be configured
INITIAL_STEPS = DEFAULT_ORDER[:DEFAULT_ORDER.index('fix_data') + 1]
FINAL_STEPS = DEFAULT_ORDER[DEFAULT_ORDER.index('cmor_check_data'):]

MULTI_MODEL_FUNCTIONS = {
    'multi_model_statistics',
    'mask_fillvalues',
}

<<<<<<< HEAD
# Preprocessor functions that take a list instead of a file/Cube as input.
_LIST_INPUT_FUNCTIONS = MULTI_MODEL_FUNCTIONS | {
    'download',
    'concatenate',
    'derive',
    'save',
    'cleanup',
}
assert _LIST_INPUT_FUNCTIONS.issubset(set(DEFAULT_ORDER))

# Preprocessor functions that return a list instead of a file/Cube.
_LIST_OUTPUT_FUNCTIONS = MULTI_MODEL_FUNCTIONS | {
    'download',
    'save',
    'cleanup',
}
assert _LIST_OUTPUT_FUNCTIONS.issubset(set(DEFAULT_ORDER))
=======

def _get_itype(step):
    """Get the input type of a preprocessor function."""
    function = globals()[step]
    itype = inspect.getargspec(function).args[0]
    return itype


def check_preprocessor_settings(settings):
    """Check preprocessor settings."""
    # The inspect functions getargspec and getcallargs are deprecated
    # in Python 3, but their replacements are not available in Python 2.
    # TODO: Use the new Python 3 inspect API
    for step in settings:
        if step not in DEFAULT_ORDER:
            raise ValueError(
                "Unknown preprocessor function '{}', choose from: {}".format(
                    step, ', '.join(DEFAULT_ORDER)))

        function = function = globals()[step]
        argspec = inspect.getargspec(function)
        args = argspec.args[1:]
        # Check for invalid arguments
        invalid_args = set(settings[step]) - set(args)
        if invalid_args:
            raise ValueError(
                "Invalid argument(s): {} encountered for preprocessor "
                "function {}. \nValid arguments are: [{}]".format(
                    ', '.join(invalid_args), step, ', '.join(args)))

        # Check for missing arguments
        defaults = argspec.defaults
        end = None if defaults is None else -len(defaults)
        missing_args = set(args[:end]) - set(settings[step])
        if missing_args:
            raise ValueError(
                "Missing required argument(s) {} for preprocessor "
                "function {}".format(missing_args, step))
        # Final sanity check in case the above fails to catch a mistake
        try:
            inspect.getcallargs(function, None, **settings[step])
        except TypeError:
            logger.error(
                "Wrong preprocessor function arguments in "
                "function '%s'", step)
            raise


def _check_multi_model_settings(products):
    """Check that multi dataset settings are identical for all products."""
    multi_model_steps = (step for step in MULTI_MODEL_FUNCTIONS
                         if any(step in p.settings for p in products))
    for step in multi_model_steps:
        reference = None
        for product in products:
            settings = product.settings.get(step)
            if settings is None:
                continue
            elif reference is None:
                reference = product
            elif reference.settings[step] != settings:
                raise ValueError(
                    "Unable to combine differing multi-dataset settings for "
                    "{} and {}, {} and {}".format(
                        reference.filename, product.filename,
                        reference.settings[step], settings))


def _get_multi_model_settings(products, step):
    """Select settings for multi model step"""
    _check_multi_model_settings(products)
    settings = {}
    exclude = set()
    for product in products:
        if step in product.settings:
            settings = product.settings[step]
        else:
            exclude.add(product)
    return settings, exclude
>>>>>>> b28cc6bc


def _run_preproc_function(function, items, kwargs):
    """Run preprocessor function."""
    msg = "{}({}, {})".format(function.__name__, items, kwargs)
    logger.debug("Running %s", msg)
    try:
        return function(items, **kwargs)
    except Exception:
        logger.error("Failed to run %s", msg)
        raise


def preprocess(items, step, **settings):
    """Run preprocessor"""
    logger.debug("Running preprocessor step %s", step)
    function = globals()[step]
    itype = _get_itype(step)

    result = []
    if itype.endswith('s'):
        result.append(_run_preproc_function(function, items, settings))
    else:
        for item in items:
            result.append(_run_preproc_function(function, item, settings))

    items = []
    for item in result:
        if isinstance(item,
                      (PreprocessorFile, Cube, six.string_types)):
            items.append(item)
        else:
            items.extend(item)

    return items


def get_step_blocks(steps, order):
    """Group steps into execution blocks."""
    blocks = []
    prev_step_type = None
    for step in order[order.index('load') + 1:order.index('save')]:
        if step in steps:
            step_type = step in MULTI_MODEL_FUNCTIONS
            if step_type is not prev_step_type:
                block = []
                blocks.append(block)
            prev_step_type = step_type
            block.append(step)
    return blocks


class PreprocessorFile(TrackedFile):
    """Preprocessor output file."""

    def __init__(self, attributes, settings, ancestors=None):
        super(PreprocessorFile, self).__init__(attributes['filename'],
                                               attributes, ancestors)

        self.settings = copy.deepcopy(settings)
        if 'save' not in self.settings:
            self.settings['save'] = {}
        self.settings['save']['filename'] = self.filename

        self.files = [a.filename for a in ancestors or ()]

        self._cubes = None
        self._prepared = False

    def check(self):
        """Check preprocessor settings."""
        check_preprocessor_settings(self.settings)

    def apply(self, step, debug=False):
        """Apply preprocessor step to product."""
        if step not in self.settings:
            raise ValueError(
                "PreprocessorFile {} has no settings for step {}".format(
                    self, step))
        self.cubes = preprocess(self.cubes, step, **self.settings[step])
        if debug:
            logger.debug("Result %s", self.cubes)
            filename = _get_debug_filename(self.filename, step)
            save(self.cubes, filename)

    def prepare(self):
        """Apply preliminary file operations on product."""
        if not self._prepared:
            for step in DEFAULT_ORDER[:DEFAULT_ORDER.index('load')]:
                if step in self.settings:
                    self.files = preprocess(self.files, step,
                                            **self.settings[step])
            self._prepared = True

    @property
    def cubes(self):
        """Cubes."""
        if self.is_closed:
            self.prepare()
            self._cubes = preprocess(self.files, 'load',
                                     **self.settings.get('load', {}))
        return self._cubes

    @cubes.setter
    def cubes(self, value):
        self._cubes = value

    def save(self):
        """Save cubes to disk."""
        if self._cubes is not None:
            self.files = preprocess(self._cubes, 'save',
                                    **self.settings['save'])
            self.files = preprocess(self.files, 'cleanup',
                                    **self.settings.get('cleanup', {}))

    def close(self):
        """Close the file."""
        self.save()
        self._cubes = None

    @property
    def is_closed(self):
        """Check if the file is closed."""
        return self._cubes is None

    def _initialize_entity(self):
        """Initialize the entity representing the file."""
        super(PreprocessorFile, self)._initialize_entity()
        settings = {
            'preprocessor:' + k: str(v)
            for k, v in self.settings.items()
        }
        self.entity.add_attributes(settings)


# TODO: use a custom ProductSet that raises an exception if you try to
# add the same Product twice


def _apply_multimodel(products, step, debug):
    """Apply multi model step to products."""
    settings, exclude = _get_multi_model_settings(products, step)

    logger.debug("Applying %s to\n%s", step, '\n'.join(
        str(p) for p in products - exclude))
    result = preprocess(products - exclude, step, **settings)
    products = set(result) | exclude

    if debug:
        for product in products:
            logger.debug("Result %s", product.filename)
            if not product.is_closed:
                for cube in product.cubes:
                    logger.debug("with cube %s", cube)

    return products


class PreprocessingTask(BaseTask):
    """Task for running the preprocessor"""

    def __init__(
            self,
            products,
            ancestors=None,
            name='',
            order=DEFAULT_ORDER,
            debug=None,
            write_ncl_interface=False,
    ):
        """Initialize"""
        super(PreprocessingTask, self).__init__(ancestors=ancestors, name=name)
        _check_multi_model_settings(products)
        self.products = set(products)
        self.order = list(order)
        self.debug = debug
        self.write_ncl_interface = write_ncl_interface

    def _intialize_product_provenance(self):
        """Initialize product provenance."""
        for product in self.products:
            product.initialize_provenance(self.activity)

        # Hacky way to initialize the multi model products as well.
        step = 'multi_model_statistics'
        input_products = [p for p in self.products if step in p.settings]
        if input_products:
            statistic_products = input_products[0].settings[step].get(
                'output_products', {}).values()
            for product in statistic_products:
                product.initialize_provenance(self.activity)

    def _run(self, _):
        """Run the preprocessor."""
        self._intialize_product_provenance()

        steps = {
            step
            for product in self.products for step in product.settings
        }
        blocks = get_step_blocks(steps, self.order)
        for block in blocks:
            logger.debug("Running block %s", block)
            if block[0] in MULTI_MODEL_FUNCTIONS:
                for step in block:
                    self.products = _apply_multimodel(self.products, step,
                                                      self.debug)
            else:
                for product in self.products:
                    logger.debug("Applying single-model steps to %s", product)
                    for step in block:
                        if step in product.settings:
                            product.apply(step, self.debug)
                    if block == blocks[-1]:
                        product.close()

        for product in self.products:
            product.close()
        metadata_files = write_metadata(self.products,
                                        self.write_ncl_interface)
        return metadata_files

    def __str__(self):
        """Get human readable description."""
        order = [
            step for step in self.order
            if any(step in product.settings for product in self.products)
        ]
        products = '\n\n'.join(str(p) for p in self.products)
        txt = "{}:\norder: {}\n{}\n{}".format(
            self.__class__.__name__,
            order,
            products,
            super(PreprocessingTask, self).str(),
        )
        return txt<|MERGE_RESOLUTION|>--- conflicted
+++ resolved
@@ -99,25 +99,6 @@
     'mask_fillvalues',
 }
 
-<<<<<<< HEAD
-# Preprocessor functions that take a list instead of a file/Cube as input.
-_LIST_INPUT_FUNCTIONS = MULTI_MODEL_FUNCTIONS | {
-    'download',
-    'concatenate',
-    'derive',
-    'save',
-    'cleanup',
-}
-assert _LIST_INPUT_FUNCTIONS.issubset(set(DEFAULT_ORDER))
-
-# Preprocessor functions that return a list instead of a file/Cube.
-_LIST_OUTPUT_FUNCTIONS = MULTI_MODEL_FUNCTIONS | {
-    'download',
-    'save',
-    'cleanup',
-}
-assert _LIST_OUTPUT_FUNCTIONS.issubset(set(DEFAULT_ORDER))
-=======
 
 def _get_itype(step):
     """Get the input type of a preprocessor function."""
@@ -197,7 +178,6 @@
         else:
             exclude.add(product)
     return settings, exclude
->>>>>>> b28cc6bc
 
 
 def _run_preproc_function(function, items, kwargs):
