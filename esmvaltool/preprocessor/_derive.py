--- conflicted
+++ resolved
@@ -47,20 +47,12 @@
             ('tro3', 'T3' + frequency),
             ('ps', 'T2' + frequency + 's'),
         ],
-<<<<<<< HEAD
         'uajet': [
             ('ua', 'T3' + frequency),
         ],
-        'rtnt': [
-            ('rsdt', 'T2' + frequency + 's'),
-            ('rsut', 'T2' + frequency + 's'),
-            ('rlut', 'T2' + frequency + 's')
-        ],
-=======
         'rtnt': [('rsdt', 'T2' + frequency + 's'),
                  ('rsut', 'T2' + frequency + 's'), ('rlut',
                                                     'T2' + frequency + 's')],
->>>>>>> 97d504f9
         'rsnt': [
             ('rsdt', 'T2' + frequency + 's'),
             ('rsut', 'T2' + frequency + 's'),
