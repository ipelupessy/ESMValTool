--- conflicted
+++ resolved
@@ -199,7 +199,6 @@
     return cube.extract(three_months_bound)
 
 
-<<<<<<< HEAD
 def _align_time_axes(cubes, frequency='monthly'):
     """
     Align time axis for cubes so they can be subtracted.
@@ -263,7 +262,8 @@
                                                   name='day_of_year')
 
     return cubes
-=======
+
+
 def annual_mean(cube, decadal=False):
     """
     Compute annual or decadal means.
@@ -298,5 +298,4 @@
                                                         'time', get_decade)
         return cube.aggregated_by('decade', iris.analysis.MEAN)
 
-    return cube.aggregated_by('year', iris.analysis.MEAN)
->>>>>>> 4e017b94
+    return cube.aggregated_by('year', iris.analysis.MEAN)