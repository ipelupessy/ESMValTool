--- conflicted
+++ resolved
@@ -524,11 +524,7 @@
   embrace: EU FP7 project EMBRACE
   esmval: DLR project ESMVal
   qa4ecv: QA4ECV
-<<<<<<< HEAD
-  c3s-magic: C3S project MAGIC (34a Lot 2)
-=======
   c3s-magic: Copernicus Climate Change Service 34a Lot 2 (MAGIC) project
->>>>>>> 3cec7581
   ukesm: UKESM, UK Earth System Model project (NERC)
 
 realms:
