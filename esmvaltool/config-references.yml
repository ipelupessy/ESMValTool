# Full list of authors and references for the currently implemented
# diagnostics.
#
# Add new entries alphabetically (for authors) or at the end of the
# respective lists. Do not change the current entries!
#

authors:
  # Core Team (PI and core developers)
  eyri_ve:
    name: Eyring, Veronika
    institute: DLR, Germany
    email: veronika.eyring 'at' dlr.de
  ande_bo:
    name: Andela, Bouwe
    institute: NLeSC, Netherlands
    email: b.andela 'at' esciencecenter.nl
  broe_bj:
    name: Broetz, Bjoern
    institute: DLR, Germany
    email: bjoern.broetz 'at' dlr.de
  demo_le:
    name: de Mora, Lee
    institute: PML, UK
    email: ledm 'at' pml.ac.uK
  dros_ni:
    name: Drost, Niels
    institute: NLeSC, Netherlands
    email: n.drost 'at' esciencecenter.nl
  kold_ni:
    name: Koldunov, Nikolay
    institute: AWI, Germany
    email: nikolay.koldunov 'at' awi.de
  laue_ax:
    name: Lauer, Axel
    institute: DLR, Germany
    email: axel.lauer 'at' dlr.de
  muel_bn:
    name: Mueller, Benjamin
    institute: LMU, Germany
    email: b.mueller 'at' iggf.geo.uni-muenchen.de
  pred_va:
    name: Predoi, Valeriu
    institute: URead, UK
    email: valeriu.predoi 'at' ncas.ac.uk
  righ_ma:
    name: Righi, Mattia
    institute: DLR, Germany
    email: mattia.righi 'at' dlr.de
  schl_ma:
    name: Schlund, Manuel
    institute: DLR, Germany
    email: manuel.schlund 'at' dlr.de
  vega_ja:
    name: Vegas-Regidor, Javier
    institute: BSC, Spain
    email: javier.vegas 'at' bsc.es
  # Development team
  anav_al:
    name: Anav, Alessandro
    institute: Univ. of Exeter, UK
    email: a.anav 'at' exeter.ac.uk
  andr_ol:
    name: Andrews, Oliver
    institute: Tyndall Centre, UK
    email: oliverdandrews 'at' googlemail.com
  arno_en:
    name: Arnone, Enrico
    institute: ISAC-CNR, Torino, Italy
    email: e.arnone 'at' isac.cnr.it
  bell_om:
    name: Bellprat, Omar
    institute: BSC, Spain
    email: omar.bellprat 'at' bsc.es
  berg_pe:
    name: Berg, Peter
    institute: SMHI, Sweden
    email: peter.berg 'at' smhi.se
  bock_ls:
    name: Bock, Lisa
    institute: DLR, Germany
    email: lisa.bock 'at' dlr.de
  bojo_dr:
    name: Bojovic, Dragana
    institute: BSC, Spain
    email: dragana.bojovic 'at' bsc.es
  cagn_ch:
    name: Cagnazzo, Chiara
    institute: CNR, Italy
    email: chiara.cagnazzo 'at' cnr.it
  caro_lo:
    name: Caron, Louis-Philippe
    institute: BSC, Spain
    email: louis-philippe.caron 'at' bsc.es
  chen_ja:
    name: Chen, Jack
    institute: NCAR, USA
    email: cchen 'at' ucar.edu
  cion_ir:
    name: Cionni, Irene
    institute: ENEA, Italy
    email: irene.cionni 'at' enea.it
  cort_ni:
    name: Nicola Cortesi
    institute: BSC, Spain
    email: nicola.cortesi 'at' bsc.es
  crez_ba:
    name: Crezee, Bas
    institute: ETH Zurich, Switzerland
    email: bas.crezee 'at' env.ethz.ch
  mohr_cw:
    name: Mohr, Christian Wilhelm
    institute: Cicero, Norway
    email: c.w.mohr 'at' cicero.oslo.no
  davi_ed:
    name: Davin, Edouard Leopold
    institute: ETH Zurich, Switzerland
    email: edouard.davin 'at' env.ethz.ch
  davi_pa:
    name: Davini, Paolo
    institute: CNR-ISAC, Italy
    email: p.davini 'at' isac.cnr.it
  ehbr_ca:
    name: Ehbrecht, Carsten
    institute: DKRZ, Germany
    email: ehbrecht 'at' dkrz.de
  fran_fr:
    name: Frank, Franziska
    institute: DLR, Germany
    email: franziska.frank 'at' dlr.de
  fuck_ne:
    name: Neven Fuckar
    institute: BSC, Spain
    email: neven.fuckar 'at' bsc.es
  gain_al:
    name: Gainusa-Bogdan, Alina
    institute: France
  gall_be:
    name: Gallego-Elvira, Belen
    institute: NERC, UK
    email: belgal 'at' nerc.ac.uk
  gett_an:
    name: Gettelman, Andrew
    institute: NCAR, USA
    email: andrew 'at' ucar.edu
  gier_be:
    name: Gier, Bettina
    institute: University of Bremen, Germany
    email: gier 'at' uni-bremen.de
  gott_kl:
    name: Gottschaldt, Klaus-Dirk
    institute: DLR, Germany
    email: klaus-dirk.gottschaldt 'at' dlr.de
  guem_vi:
    name: Guemas, Virginie
    institute: BSC, Spain
    email: virginie.guemas 'at' bsc.es
  hage_st:
    name: Hagemann, Stefan
    institute: MPI-M, Germany
    email: stefan.hagemann 'at' mpimet.mpg.de
  hann_ul:
    name: Hansson, Ulf
    institute: SMHI, Sweden
  hard_jo:
    name: von Hardenberg, Jost
    institute: ISAC-CNR, Torino, Italy
    email: j.vonhardenberg 'at' isac.cnr.it
  hass_bg:
    name: Hassler, Birgit
    institute: DLR, Germany
    email: birgit.hassler 'at' dlr.de
  hemp_ni:
    name: Hempelmann, Nils
    institute: IPSL, France
    email: nils.hempelmann 'at' ipsl.jussieu.fr
  hunt_al:
    name: Hunter, Alasdair
    institute: BSC, Spain
    email: alasdair.hunter 'at' bsc.es
  hutj_ro:
    name: Hutjes, Ronald
    institute: Univ. of Wageningen, NL
    email: ronald.hutjes 'at' wur.nl
  juck_ma:
    name: Juckes, Martin
    institute: BADC, UK
    email: martin.juckes 'at' stfc.ac.uk
  kady_ni:
    name: Kadygrov, Nikolay
    institute: IPSL, France
    email: nikolay.kadygrov 'at' ipsl.jussieu.fr
  kind_st:
    name: Kindermann, Stephan
    institute: DKRZ, Germany
    email: kindermann 'at' dkrz.de
  kras_jo:
    name: Krasting, John
    institute: NOAA, USA
    email: john.krasting 'at' noaa.gov
  kune_dm:
    name: Kunert, Dominik
    institute: DLR, Germany
    email: dominik.kunert 'at' dlr.de
  lemb_va:
    name: Lembo, Valerio
    institute: CEN, University of Hamburg
    email: valerio.lembo 'at' uni-hamburg.de
  levi_ri:
    name: Levine, Richard
    institute: MetOffice, UK
    email: richard.levine 'at' metoffice.gov.uk
  litt_bi:
    name: Little, Bill
    institute: MetOffice, UK
    email: bill.little 'at' metoffice.gov.uk
  lled_ll:
    name: Lledó, Llorenç
    institute: BSC, Spain
    email: llorenç.lledo 'at' bsc.es
  lore_ru:
    name: Lorenz, Ruth
    institute: ETH Zurich, Switzerland
    email: ruth.lorenz 'at' env.ethz.ch
  lova_to:
    name: Lovato, Tomas
    institute: CMCC, IT
    email: tomas.lovato 'at' cmcc.it
  maek_ja:
    name: Makela, Jarmo
  malo_er:
    name: Maloney, Eric
    institute: Colorado State University
    email: emaloney 'at' atmos.colostate.edu
  manu_ni:
    name: Manubens, Nicolau
    institute: BSC, Spain
    email: nicolau.manubens 'at' bsc.es
  maso_er:
    name: Mason, Erik
    institute: NOAA, USA
    email: erik.mason 'at' noaa.gov
  sand_ma:
    name: Sandstad, Marit
    institute: Cicero, Norway
    email: marit.sandstad 'at' cicero.oslo.no
  mass_fr:
    name: Massonnet, Francois
    institute: Spain
  mart_gi:
    name: Martin, Gill
    institute: MetOffice, UK
    email: gill.martin 'at' metoffice.gov.uk
  mavi_ir:
    name: Mavilia, Irene
    institute: ISAC-CNR, Bologna, Italy
    email: i.mavilia 'at' isac.cnr.it
  mell_fe:
    name: Mello, Felipe
    institute: INPE, Brazil
  mohi_da:
    name: Dalvi, Mohit
    institute: MetOffice, UK
    email: mohit.dalvi 'at' metoffice.gov.uk
  niku_gr:
    name: Nikulin, Grigory
    institute: SMHI, Sweden
    email: grigory.nikulin 'at' smhi.se
  nobr_pa:
    name: Nobre, Paulo
    institute: INPE, Brazil
  gonz_nu:
    name: González-Reviriego, Nube
    institute: BSC, Spain
    email: nube.gonzalez 'at' bsc.es
  oliv_ar:
    name: Oliveira, Arildo
    institute: INPE, Brazil
  phil_ad:
    name: Phillips, Adam
    institute: NCAR, USA
    email: asphilli 'at' ucar.edu
  pugh_th:
    name: Pugh, Thomas
    institute: KIT, Germany
    email: thomas.pugh 'at' kit.edu
  read_si:
    name: Read, Simon
    institute: Univ. of Reading, UK
    email: s.read 'at' reading.ac.uk
  ring_ma:
    name: Ringer, Mark
    institute: MetOffice, UK
    email: mark.ringer 'at' metoffice.gov.uk
  rio_ca:
    name: Rio, Catherine
    institute: IPSL, France
    email: catherine.rio 'at' lmd.jussieu.fr
  roeh_ro:
    name: Roehrig, Romain
    institute: MeteoFr, France
    email: romain.roehrig 'at' meteo.fr
  senf_da:
    name: Senftleben, Daniel
    institute: DLR, Germany
    email: daniel.senftleben 'at' dlr.de
  serv_fe:
    name: Serva, Federico
    institute: CNR, Italy
    email: federico.serva 'at' artov.ismar.cnr.it
  somm_ph:
    name: Sommer, Philipp
    institute: Univ. of Hamburg, Germany
    email: 'at'
  stac_to:
    name: Stacke, Tobias
    institute: MPI-M, Germany
    email: tobias.stacke 'at' mpimet.mpg.de
  ster_an:
    name: Sterl, Andreas
    institute: KNMI, Netherlands
    email: sterl 'at' knmi.nl
  swam_ra:
    name: Swaminathan, Ranjini
    institute: University of Reading, UK
    email: r.swaminathan 'at' reading.ac.uk
  teic_ca:
    name: Teichmann, Claas
    institute: CSC2, Germany
    email: claas.teichmann 'at' hzg.de
  torr_ve:
    name: Veronica Torralba
    institute: BSC, Spain
    email: veronica.torralba 'at' bsc.es
  tsus_yo:
    name: Tsushima, Yoko
    institute: MetOffice, UK
    email: yoko.tsushima 'al' metoffice.gov.uk
  vanu_be:
    name: van Ulft, Bert
    institute: KNMI, Netherlands
    email: bert.van.ulft 'at' knmi.nl
  vini_ca:
    name: Vinicius, Capistrano
    institute: INPE, Brazil
  walt_je:
    name: Walton, Jeremy
    institute: MetOffice, UK
    email: jeremy.walton 'at' metoffice.gov.uk
  wang_sh:
    name: Wang, Shiyu
    institute: SMHI, Sweden
    email: shiyu.wang 'at' smhi.se
  weig_ka:
    name: Weigel, Katja
    institute: University of Bremen and DLR, Germany
    email: weigel 'at' iup.physik.uni-bremen.de
  wenz_sa:
    name: Wenzel, Sabrina
    institute: DLR, Germany
    email: sabrina.wenzel 'at' dlr.de
  will_ke:
    name: Williams, Keith
    institute: MetOffice, UK
    email: keith.williams 'at' metoffice.gov.uk
  # Viewers (not active developers)
  bala_ve:
    name: Balaji, Venkatramani
    institute: GFDL, USA
    email: balaji 'at' princeton.edu
  bunz_fe:
    name: Bunzel, Felix
    institute: MPI-M, Germany
    email: felix.bunzel 'at' mpimet.mpg.de
  char_an:
    name: Charlton-Perez, Andrew
    institute: Univ. of Reading, UK
    email: a.j.charlton-perez 'at' reading.ac.uk
  cort_su:
    name: Corti, Susanna
    institute: ISAC-CNR, Torino, Italy
    email: s.corti 'at' isac.cnr.it
  denn_jo:
    name: Dennis, John
    institute: NCAR, USA
    email: dennis 'at' ucar.edu
  graf_po:
    name: Graf, Phoebe
    institute: DLR, Germany
    email: phoebe.graf 'at' dlr.de
  hegg_mi:
    name: Hegglin, Michaela
    institute: Univ. of Reading, UK
    email: m.i.hegglin 'at' reading.ac.uk
  hend_jo:
    name: Hendricks, Johannes
    institute: DLR, Germany
    email: johannes.hendricks 'at' dlr.de
  john_ja:
    name: John, Jasmin
    institute: NOAA, USA
    email: jasmin.john 'at' noaa.gov
  jone_co:
    name: Jones, Colin
    institute: MetOffice, UK
    email: colin.jones 'at' metoffice.gov.uk
  kais_ch:
    name: Kaiser, Christopher
    institute: DLR, Germany
    email: christopher.kaiser 'at' dlr.de
  karp_al:
    name: Karpechko, Alexey,
    institute: FMI, Finland
    email: Alexey.Karpechko 'at' fmi.fi
  lawr_br:
    name: Lawrence, Bryan
    institute: STFC, UK
    email: Bryan.Lawrence 'at' stfc.ac.uk
  mick_sh:
    name: Mickelson, Sheri
    institute: NCAR, USA
    email: mickelso 'at' ucar.edu
  ocon_fi:
    name: OConnor, Fiona
    institute: MetOffice, UK
    email: fiona.oconnor 'at' metoffice.gov.uk
  radh_ap:
    name: Radhakrishnan, Aparna
    institute: GFDL, USA
    email: aparna.radhakrishnan 'at' noaa.gov
  sell_al:
    name: Sellar, Alistair
    institute: MetOffice, UK
    email: alistair.sellar 'at' metoffice.gov.uk
  wyse_kl:
    name: Wyser, Klaus
    institute: SMHI, Sweden
    email: klaus.wyser 'at' smhi.se
  # Former developers
  brae_me:
    name: Braeu, Melanie
    institute: DLR, Germany
    email: braeu.melanie 'at' physik.uni-muenchen.de
  dusc_ch:
    name: Duscha, Christiane
    institute: DLR, Germany
    email: christiane.duscha 'at' dlr.de
  enri_cl:
    name: Enright, Clare
    institute: UEA, UK
    email: c.enright 'at' uea.ac.uk
  halu_al:
    name: Haluszczynski, Alexander
    institute: DLR, Germany
    email: alexander.haluszczynski 'at' dlr.de
  herm_mi:
    name: Herman, Michael
    institute: New Mexico Tech, USA
    email: mherman 'at' nmt.edu
  hueb_mi:
    name: Huebner, Michael
    institute: DLR, Germany
    email: michael.huebner 'at' dlr.de
  john_ma:
    name: Johnston, Marston
    institute: SMHI, Sweden
    email: shejo284 'at' gmail.com
  klin_ca:
    name: Klinger, Carolin
    institute: DLR, Germany
    email: carolin.klinger 'at' physik.uni-muenchen.de
  kola_mi:
    name: Kolax, Michael
  loew_al:
    name: Loew, Alexander
    institute: LMU, Germany
  neal_ri:
    name: Neale, Richard
    institute: NCAR, US
    email: rneale 'at' ucar.edu
  orlo_bo:
    name: Orlowsky, Boris
    institute: ETH, Switzerland
    email: boris.orlowsky 'at' env.ethz.ch
  pasc_st:
    name: Pascoe, Stephen
    institute: STFC, UK
    email: stephen.pascoe 'at' stfc.ac.uk
  pere_nu:
    name: Perez_Zanon, Nuria
    institute: BSC, Spain
    email: nuria.perez 'at' bsc.es
  stev_ma:
    name: Stevens, Mark
    institute: NCAR, US
    email: stevens 'at' ucar.edu
  # Former viewers (not active viewers)
  butc_ne:
    name: Butchart, Neal
    institute: MetOffice, UK
    email: neal.butchart 'at' metoffice.gov.uk
  hass_da:
    name: Hassell, David
    institute: Univ. of Reading, UK
    email: d.c.hassell 'at' reading.ac.uk
  ivan_de:
    name: Ivanova, Detelina
    institute: NERSC, Norway
    email: detelina.ivanova 'at' nersc.no
  mois_au:
    name: Moise, Aurel
    institute: BOM, Australia
    email: a.moise 'at' bom.gov.au
  pend_di:
    name: Pendlebury, Diane
    institute: Univ. of Toronto, Canada
    email: diane 'at' atmosp.physics.utoronto.ca
  step_da:
    name: Stepanova, Daria
    institute: FMI, Finland
    email: daria.stepanova 'at' fmi.fi
  tilm_si:
    name: Tilmes, Simone
    institute: NCAR, US
    email: tilmes 'at' ucar.edu
  lova_to:
    name: Lovato, Tomas
    institute: CMCC, IT
    email: tomas.lovato 'at' cmcc.it




references:
  acknow_author: "Please acknowledge the author(s)."
  contact_authors: "Please contact the author(s) to discuss acknowledgment or co-authorship."
  acknow_project: "Please acknowledge the project(s)."
  alexander: "Alexander L.V., et al., J. Geophys. Res., 111, D05109, doi:10.1029/2005JD006290"
  anav13jclim: "Anav et al., J. Clim., 26, 6801-6843, doi:10.1175/JCLI-D-12-00417.1, 2013."
  andrews12grl: "Andrews et al., Geophys. Res. Lett., 39, L09712, doi:10.1029/2012GL051607, 2012."
  antonov10usgov: "Antonov, J. I. et al., World Ocean Atlas 2009, Volume 2: Salinity. S. Levitus, Ed. NOAA Atlas NESDIS 69, U.S. Government Printing Office, Washington, D.C., 184 pp., 2010."
  aquila11gmd: "Aquila et al., Geosci. Model Dev. 4, 325-355, doi:10.5194/gmd-4-325-2011, 2011."
  bakker14essd: "Bakker, D. C. E. et al., Earth Syst. Sci. Data, 6, 69-90, doi:10.5194/essd-6-69-2014, 2014."
  baldwin09qjrms: "Baldwin, D. P. et al., Q. J. R. Meteorol. Soc., 135, 1661-1672, doi:10.1002/qj.479, 2009"
  bianchi12gbc: "Bianchi, D. et al., Global Biogeochem. Cy., 26, GB2009, doi:10.1029/2011GB004209, 2012."
  cionni11acp: "Cionni et al., Atmos. Chem. Phys., 11, 11267-11292, doi:10.5194/acp-11-11267-2011, 2011."
  clivar09jclim: "CLIVAR Madden-Julian Oscillation Working Group, J. Climate, 22, 3006-3030, doi:10.1175/2008JCLI2731.1, 2009."
  collins13ipcc: "Collins, M. et al., Long-term climate change: Projections, Commitments, and Irreversibility, in: Climate Change 2013: the Physical Science Basis, contribution of Working Group I to the Fifth Assessment Report of the Intergovernmental Panel on Climate Change, edited by: Stocker, T. F., Qin, D., Plattner, G.-K., Tignor, M., Allen, S. K., Boschung, J., Nauels, A., Xia, Y., Bex, V., and Midgley, P. M., Cambridge University Press, Cambridge, UK and New York, NY, USA (2013)."
  corti99nat: "Corti, S. et al. Nature 398, 799-801, doi:10.1038/19745"
  cox18nature: "Cox, P. M. et al., Nature, 553, 319-322, doi:10.1038/nature25450, 2018."
  davini12jclim: "Davini P., C. Cagnazzo, S. Gualdi, and A. Navarra. J. Climate, 25, 6496-6509, doi: 10.1175/JCLI-D-12-00032.1, 2012"
  davini18: "Davini, P. MiLES - Mid Latitude Evaluation System. Zenodo. doi:10.5281/zenodo.1237837, 2018"
  deangelis15nat: "DeAngelis, A. M. et al., Nature, 528(7581), 249-253, doi:10.1038/nature15770, 2015."
  demora2018gmd: "de Mora et al., Geosci. Model Dev., 11, 4215-4240, doi:10.5194/gmd-11-4215-2018, 2018."
  dong08grl: "Dong, S. et al., J. Geophys. Res., 113, C06013, doi:10.1029/2006JC004051, 2008."
  donofrio14jh: "D'Onofrio et al., J of Hydrometeorology 15, 830-843, 2014."
  duemenil00mpimr: "Duemenil Gates et al., Observed historical discharge data from major rivers for climate model validation. Max Planck Institute for Meteorology Report 307, Hamburg, Germany, 2000."
  emmons00jgr: "Emmons et al., J. Geophys. Res., 105, D16, 20497-20538, 2000."
  eyring06jgr: "Eyring et al., J. Geophys. Res., 111, D22308, doi:10.1029/2006JD007327, 2006."
  eyring13jgr: "Eyring et al., J. Geophys. Res., 118, 5029-5060, doi:10.1002/jgrd.50316, 2013."
  flato13ipcc: "Flato, G. et al., Evaluation of climate models, in: Climate Change 2013: the Physical Science Basis, 2013."
  fuckar: "Fuckar et al., Clima Dynam, 47, 5-6, 1527-1543, doi:10.1007/s00382-015-2917-2, 2016."
  gen14jclim: "Gen, L. et al., J. Climate, 27, 1765-1780, doi:10.1175/JCLI-D-13-00337.1, 2014."
  georgievski18tac: "Georgievski, G. & Hagemann, S. Theor Appl Climatol (2018). https://doi.org/10.1007/s00704-018-2675-2"
  giorgi11jc: "Giorgi et al., J. Climate 24, 5309-5324, doi:10.1175/2011JCLI3979.1, 2011."
  giorgi14jgr: "Giorgi et al., J. Geophys. Res. Atmos., 119, 11695-11708, doi:10.1002/ 2014JD022238, 2014."
  gleckler08jgr: "Gleckler et al., J. Geophys. Res., 113, D06104, doi:10.1029/2007JD008972, 2008."
  goswami99qjrms: "Goswami, B., V. Krishnamurthy, and H. Annamalai, Q. J. R. Meteorol. Soc., 125, 611-633, doi:10.1002/qj.49712555412, 1999."
  hagemann13james: "Hagemann et al., J. Adv. Model. Earth Syst., 5, doi:10.1029/2012MS000173, 2013."
  jones15james: "Jones et al., J. Adv. Model. Earth Syst., 7, 1554-1575, doi:10.1002/2014MS000416, 2015."
  kerry06jclim: "Kerry H. et al, J. Climate, 19, 3681-3703, doi:10.1175/JCLI3814.1, 2006."
  kim09jclim: "Kim, D. et al., J. Climate, 22, 6413-6436, doi:10.1175/2009JCLI3063.1, 2009."
  kim12grl: "Kim and Yu, Geophys. Res. Lett., 39, L11704, doi:10.1029/2012GL052006, 2012."
  key04gbc: "Key, R. M. et al., Global Biogeochem. Cy., 18, GB4031, doi:10.109/2004GB002247, 2004."
  landschuetzer2016: "Landschuetzer, P., Gruber, N., Bakker, D. C. E.: Decadal variations and trends of the global ocean carbon sink, Global Biogeochemical Cycles, 30, doi:10.1002/2015GB005359 (2016)"
  lauer05acp: "Lauer et al., Atmos. Chem. Phys., 5, 3251-3276, doi:10.5194/acp-5-3251-2005, 2005."
  lauer13jclim: "Lauer and Hamilton, J. Climate, 26, 3823-3845, doi:10.1175/JCLI-D-12-00451.1, 2013."
  lauer17rse: "Lauer et al., Remote Sens. Environ., 203, 9-39, doi:10.1016/j.rse.2017.01.007, 2017."
  lembo16climdyn: "Lembo et al., Clim. Dyn., 48, 1793-1812, doi:10.1007/s00382-016-3173-9"
  lembo19gmdd: "Lembo et al., Geosci. Model Dev. Discuss., doi:10.5194/gmd-2019-37, 2019"
  li14jclim: "Li and Xie, J. Climate, 27, 1765-1780, doi:10.1175/JCLI-D-13-00337.1, 2014."
  li17natcc: "Li, G., S.-P. Xie, C. He, and Z. Chen, Nat Clim Change, 7, 708, doi:10.1038/nclimate3387, 2017."
  lin08jclim: "Lin, J-L. et al., J. Climate, 21, 4541-4567, doi: 10.1175/2008JCLI1816.1, 2008."
  lloyd-hughes02jclim: "Lloyd-Hughes, B. and Saunders, M. A., Int. J. Climatol., 22, 1571-1592, doi:10.1002/joc.846, 2002."
  locarini10usgov: "Locarnini, R. A. et al., World Ocean Atlas 2009, Volume 1: Temperature. S. Levitus, Ed. NOAA Atlas NESDIS 68, U.S. Government Printing Office, Washington, D.C., 184 pp.,2010."
  lucarini14revgeop: "Lucarini et al., Rev. Geophys., 52, 809-859, doi:https://doi.org/10.1002/2013RG000446"
  mehran14jgr: "Mehran, A. et al., J. Geophys. Res., 119, 4, 1695-1707, doi: 10.1002/2013JD021152, 2014." 
  manubens:  "Manubens, N., et al., ENVIRON MODELL SOFTW 103, 29-42. doi:10.1016/j.envsoft.2018.01.018"
  mckee93: "McKee, T. B. and Doesken, N. J. and Kleist, J.  In Proceedings of the 8th Conference on Applied Climatology, 17(22), 179-183, Boston, MA: American Meteorological Society, 1993."
  mueller14grl: "Mueller, B. and Seneviratne, S. I. Geophys. Res. Lett., 41, 128-134, doi:10.1002/2013GL058055, 2014."
  mueller13hess: "Mueller, B. et al., Hydrol. Earth Syst. Sci., 17, 3707-3720, doi:10.5194/hess-17-3707-2013, 2013."
  phillips14eos: "Phillips, A. S. et al., EOS T. Am. Geophys. Un., 95, 453-455, 2014."
  rebora06jhm: "Rebora et. al., JHM 7, 724, 2006."
  righi13acp: "Righi et al., Atmos. Chem. Phys., 13, 9939-9970, doi:10.5194/acp-13-9939-2013, 2013."
  righi15gmd: "Righi et al., Geosci. Model Dev., 8, 733-768 doi:10.5194/gmd-8-733-2015, 2015."
  rk2008bams: "Reichler and Kim, Bull. Amer. Meteor. Soc., 89, 303-312, doi:10.1175/BAMS-89-3-303, 2008."
  roedenbeck13os: "Roedenbeck, C. et al., Ocean Sci., 9, 193-216, doi:10.5194/os-9-193-2013, 2013."
  roehrig13jclim: "Roehrig, R. et al., J. Climate, 26, 6471-6505, doi:10.1175/JCLI-D-12-00505.1, 2013."
  sperber12asl: "Sperber and Kim, Atmos. Sci. Lett., 13, 3, 187-193, doi:10.1002/asl.378, 2012."
  straus07jcli: "Straus, D.M., S. Corti, and F. Molteni. J. Climate, 20, 2251-2272, doi:10.1175/JCLI4070.1, 2007"
  stroeve07grl: "Stroeve, J. et al., Geophys. Res. Lett., 34, L09501, doi:10.1029/2007GL029703, 2007."
  tibaldi90tel: "Tibaldi S. and Molteni F. Tellus A 42(3): 343-365, doi:10.1034/j.1600-0870.1990.t01-2-00003.x, 1990."
  taylor12: "Taylor et al., Nature, 489, 423-426, doi:10.1038/nature11377, 2012."
  terzago18nhess: "Terzago, S. et al., Nat. Hazards Earth Syst. Sci., 18, 2825-2840, doi:10.5194/nhess-18-2825-2018, 2018."
  takahashi14marchem: "Takahashi et al., Mar. Chem., 164, 95-125, doi:10.1016/j.marchem.2014.06.004, 2014."
  vicente10jclim: "Vicente-Serrano, S. M. and Beguería, S. and López-Moreno, J. I., Journal of climate, 23(7), 1696-1718, 10.1175/2009JCLI2909.1, 2010"
  wang99bams: "Wang, B. and Z. Fan, Bull. Amer. Meteor. Soc., 80, 629-638, doi:10.1175/1520-0477(1999)080&lt;0629:COSASM&gt;2.0.CO;2, 1999."
  wang11climdyn: "Wang, B. et al., Clim. Dyn., 39, 1123-1135, doi:10.1007/s00382-011-1266-z, 2011."
  webster92qjrms: "Webster, P. J. and Yang, S., Q.J.R. Meteorol. Soc., 118: 877-926. doi:10.1002/qj.49711850705, 1992."
  weedon14wrr: "Weedon, G. P. et al., Water Resour. Res., 50, 7505-7514, doi:10.1002/2014WR015638, 2014."
  weigel: "Weigel, A P., et al., Q. J. Royal Meteorol. Soc. 134, 630, 241-260. doi:10.1002/qj.210"
  wenzel14jgr: "Wenzel et al., J. Geophys. Res. Biogeosci., 119(5), doi:2013JG002591, 2014."
  williams09climdyn: "Williams and Webb, Clim. Dynam., 33, 141-157, doi:10.1007/s00382-008-0443-1, 2009."
  # Observations
  aura-tes: "Beer, R., IEEE Trans. Geosci. Rem. Sens., doi:10.1109/TGRS.2005.863716, 2006."
  ceres-syn1deg: "Wielicki et al., Bull. Amer. Meteor. Soc., doi: 10.1175/1520-0477(1996)077<0853:CATERE>2.0.CO;2, 1996."
  cru: "Harris, I. et al., Int. J. Climatol., 34, doi: 10.1002/joc.3711, 2014."
<<<<<<< HEAD
  era5: "Copernicus Climate Change Service (C3S) (2017): ERA5: Fifth generation of ECMWF atmospheric reanalyses of the global climate. Copernicus Climate Change Service Climate Data Store (CDS)"
=======
  eppley-vgpm-modis: "Behrenfeld, M. J., & Falkowski, P. G. (1997). Photosynthetic rates derived from satellite-based chlorophyll concentration. Limnology and oceanography, 42(1), 1-20."
>>>>>>> 7f9897df
  era-interim: "Dee, D. P. et al., Q. J. Roy. Meteor. Soc., doi:10.1002/qj.828, 2011."
  esacci-aerosol: "Popp et al., ESA Aerosol Climate Change Initiative (ESA Aerosol_cci) data: AOD v4.21 via Centre for Environmental Data Analysis, 2016."
  esacci-cloud: "Stengel et al., Earth Syst. Sci. Data, doi:10.5194/essd-9-881-2017, 2017."
  esacci-fire: "Not available."
  esacci-landcover: "Defourny et al.. ESA Land Cover Climate Change Initiative (ESA LC_cci) data, 2015."
  esacci-oc: "Volpe, G., et al., 2018. PRODUCT USER MANUAL. http://resources.marine.copernicus.eu/documents/PUM/CMEMS-OC-PUM-009-ALL.pdf"
  esacci-ozone: "Loyola et al., Int. J. Remote Sens. doi:10.1080/01431160902825016, 2009."
  esacci-soilmoisture: "Not available."
  esacci-sst: "Merchant et al., Geosci. Data J., doi:10.1002/gdj3.20, 2014."
  hadisst: "Rayner et al., J. Geophys. Res., doi:10.1029/2002JD002670, 2013."
  landflux-eval: "Mueller, B. et al., Hydrol. Earth Syst. Sci., 17, 3707-3720, doi:10.5194/hess-17-3707-2013, 2013."
  modis: "Not available."
  mte: "Jung et al., J. Geophys. Res., 116, doi:10.1029/2010JG001566, 2011."
  ncep: "Kalnay et al., B. Am. Meteorol. Soc., doi:10.1175/1520-0477(1996)077<0437:TNYRP>2.0.CO;2, 1996."
  niwa-bs: "Bodeker et al., Atmos. Chem. Phys., doi:10.5194/acp-5-2603-2005, 2005."
  patmos-x: "Heidinger et al., NOAA National Centers for Environmental Information, doi:10.7289/V5348HCK, last access: 10 February 2019."
  woa: "Locarnini et al., World Ocean Atlas 2013, Vol. 1: Temperature, 2013."
  zhang-2011: "Zhang et al., WIREs Clim. Change, doi:10.1002/wcc.147, 2011"
  sillman-2013: "Sillmann et al., J. Geophys. Res., doi:10.1029/2012JD018390, 2013" 

projects:
  c3s-magic: Copernicus Climate Change Service 34a Lot 2 (MAGIC) project
  climval: BMBF MiKlip Project ClimVal
  cmip6dicad: BMBF CMIP6 Project Germany
  cmug: ESA CMUG
  crescendo: EU H2020 project CRESCENDO
  dlrveu: DLR project VEU
  dlrveu2: DLR project VEU2
  embrace: EU FP7 project EMBRACE
  esmval: DLR project ESMVal
  eval4cmip: DLR and University of Bremen project funded by the Initiative and Networking Fund of the Helmholtz Society
  qa4ecv: QA4ECV
  trr181: DFG Project TRR-181
  ukesm: UKESM, UK Earth System Model project (NERC)

realms:
  aerosol: aerosol
  atmos: atmosphere
  atmosChem: atmospheric chemistry
  land: land
  landIce: land ice
  ocean: ocean
  ocnBgchem: ocean biogeochemistry
  seaIce: sea ice

themes:
  aerosols: aerosols
  atmDyn: atmospheric dynamics
  bgchem: biogeochemistry
  bgphys: biogeophysics
  carbon: carbon cycle
  chem: chemistry
  clouds: clouds
  EC: emergent constraint
  ghg: greenhouse gases
  monsoon: monsoons
  phys: physics
  seaIce: sea ice
  varmodes: modes of variability

domains:
  eq: equatorial
  et: extra tropics
  global: global
  midlat: mid-latitudes
  nh: northern hemisphere
  nhext: northern extra tropics
  nhmidlat: northern mid-latitudes
  nhpolar: northern polar
  nhtrop: northern tropics
  polar: polar
  reg: regional
  sh: southern hemisphere
  shext: southern extra tropics
  shmidlat: southern mid-latitudes
  shpolar: southern polar
  shtrop: southern tropics
  trop: tropics

plot_types:
  errorbar: error bar plot
  bar: bar chart
  circle: different overlapping circles
  diurn: diurnal cycle
  geo: geographical distribution
  portrait: portrait diagram
  polar: polar-stereographic plot
  scatter: scatter plot
  seas: seasonal cycle
  sect: meridional section
  size: size-distribution
  vert: vertical profile
  taylor: taylor diagram
  times: time series
  zonal: zonal mean
  pro: profile  # (any other kind of line chart)
  other: other plot types

statistics:
  anomaly: anomaly
  corr: correlation
  diff: difference
  eof: empirical orthogonal function (EOF)
  mean: mean
  spectrum: spectrum
  stddev: standard deviation
  var: variability
  rmsd: rmsd
  range: range of values
  trend: temporal trend
  clim: climatology
  perc: percentiles
  median: median
  detrend: detrend
  smpi: single metric performance index statistics
  other: other statistics<|MERGE_RESOLUTION|>--- conflicted
+++ resolved
@@ -615,12 +615,9 @@
   aura-tes: "Beer, R., IEEE Trans. Geosci. Rem. Sens., doi:10.1109/TGRS.2005.863716, 2006."
   ceres-syn1deg: "Wielicki et al., Bull. Amer. Meteor. Soc., doi: 10.1175/1520-0477(1996)077<0853:CATERE>2.0.CO;2, 1996."
   cru: "Harris, I. et al., Int. J. Climatol., 34, doi: 10.1002/joc.3711, 2014."
-<<<<<<< HEAD
+  eppley-vgpm-modis: "Behrenfeld, M. J., & Falkowski, P. G. (1997). Photosynthetic rates derived from satellite-based chlorophyll concentration. Limnology and oceanography, 42(1), 1-20."
+  era-interim: "Dee, D. P. et al., Q. J. Roy. Meteor. Soc., doi:10.1002/qj.828, 2011."
   era5: "Copernicus Climate Change Service (C3S) (2017): ERA5: Fifth generation of ECMWF atmospheric reanalyses of the global climate. Copernicus Climate Change Service Climate Data Store (CDS)"
-=======
-  eppley-vgpm-modis: "Behrenfeld, M. J., & Falkowski, P. G. (1997). Photosynthetic rates derived from satellite-based chlorophyll concentration. Limnology and oceanography, 42(1), 1-20."
->>>>>>> 7f9897df
-  era-interim: "Dee, D. P. et al., Q. J. Roy. Meteor. Soc., doi:10.1002/qj.828, 2011."
   esacci-aerosol: "Popp et al., ESA Aerosol Climate Change Initiative (ESA Aerosol_cci) data: AOD v4.21 via Centre for Environmental Data Analysis, 2016."
   esacci-cloud: "Stengel et al., Earth Syst. Sci. Data, doi:10.5194/essd-9-881-2017, 2017."
   esacci-fire: "Not available."
