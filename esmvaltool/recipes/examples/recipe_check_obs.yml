--- conflicted
+++ resolved
@@ -589,20 +589,20 @@
 
 
   ERA5:
-<<<<<<< HEAD
     description: ERA5 check
     additional_datasets:
       - {project: OBS6, dataset: ERA5, tier: 3, type: reanaly, 
          version: 1, start_year: 1989, end_year: 1989}
     variables:
       clt: &E1hr
-          mip: E1hr
+        mip: E1hr
       evspsbl: *E1hr
       evspsblpot: *E1hr
       mrro: *E1hr
       pr: *E1hr
       prsn: *E1hr
       psl: *E1hr
+      ptype: *E1hr
       rls: *E1hr
       rsds: *E1hr
       rsdt: *E1hr
@@ -617,34 +617,6 @@
       tsn: *E1hr
       orog:
         mip: fx
-=======
-    description: ERA5 check check
-    variables:
-      clt:
-      evspsbl:
-      evspsblpot:
-      mrro:
-      pr:
-      prsn:
-      psl:
-      ptype:
-      rls:
-      rsds:
-      rsdt:
-      rss:
-      uas:
-      vas:
-      tas:
-      tasmax:
-      tasmin:
-      tdps:
-      ts:
-      tsn:
-    additional_datasets:
-      - {project: OBS6, dataset: ERA5, mip: E1hr,
-         frequency: 1hr, tier: 3, type: reanaly, version: 1,
-         start_year: 1990, end_year: 1990}
->>>>>>> a489db27
     scripts: null
 
 
