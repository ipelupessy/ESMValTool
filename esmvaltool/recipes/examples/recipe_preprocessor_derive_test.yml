# Note: the different diagnostics are necessary because some of the derived
# variables use the same basic variables, which leads to PermissionDenied
# errors.
---
diagnostics:

  diag1:
    description: Test variable derivation
    variables:
      toz: &toz
        project: CMIP5
        mip: Amon
        exp: historical
        start_year: 2000
        end_year: 2005
        field: T2Ms
        derive: true
        force_derivation: false
        additional_datasets:
          - {dataset: GFDL-CM3,  ensemble: r1i1p1}
          - {dataset: GISS-E2-H, ensemble: r1i1p2}
          - {dataset: GISS-E2-R, ensemble: r1i1p2}
      swcre:
        <<: *toz
      lwcre:
        <<: *toz
      clhmtisccp: &cloud
        project: CMIP5
        mip: cfMon
        exp: amip
        start_year: 1985
        end_year: 1988
        ensemble: r1i1p1
        field: T4M
        derive: true
        force_derivation: false
        additional_datasets:
          - {dataset: HadGEM2-A}
<<<<<<< HEAD
=======
      nbp_grid:
        project: CMIP5
        mip: Lmon
        exp: historical
        start_year: 2000
        end_year: 2005
        field: T2Ms
        derive: true
        additional_datasets:
          - {dataset: CanESM2,    ensemble: r1i1p1}
          - {dataset: MPI-ESM-LR, ensemble: r1i1p1}
>>>>>>> 10d0c5e6
    scripts: null

  diag2:
    description: Test variable derivation
    variables:
      rtnt:
        <<: *toz
      clhtkisccp:
        <<: *cloud
    scripts: null

  diag3:
    description: Test variable derivation
    variables:
      rsnt:
        <<: *toz
      clmmtisccp:
        <<: *cloud
    scripts: null

  diag4:
    description: Test variable derivation
    variables:
      rsns:
        <<: *toz
      clmtkisccp:
        <<: *cloud
    scripts: null

  diag5:
    description: Test variable derivation
    variables:
      rlns:
        <<: *toz
      clmtkisccp:
        <<: *cloud
    scripts: null

  diag6:
    description: Test variable derivation
    variables:
      lwp:
        <<: *toz
      cllmtisccp:
        <<: *cloud
    scripts: null

  diag7:
    description: Test variable derivation
    variables:
      clltkisccp:
        <<: *cloud
      netcre:
        <<: *toz
    scripts: null<|MERGE_RESOLUTION|>--- conflicted
+++ resolved
@@ -36,8 +36,6 @@
         force_derivation: false
         additional_datasets:
           - {dataset: HadGEM2-A}
-<<<<<<< HEAD
-=======
       nbp_grid:
         project: CMIP5
         mip: Lmon
@@ -49,7 +47,6 @@
         additional_datasets:
           - {dataset: CanESM2,    ensemble: r1i1p1}
           - {dataset: MPI-ESM-LR, ensemble: r1i1p1}
->>>>>>> 10d0c5e6
     scripts: null
 
   diag2:
