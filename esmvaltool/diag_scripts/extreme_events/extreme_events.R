--- conflicted
+++ resolved
@@ -32,11 +32,6 @@
 provenance_record <- function(infile) {
   xprov <- list(
     ancestors = as.list(infile),
-<<<<<<< HEAD
-    authors = list("broetz_bjoern", "sandstad_marit",
-                   "mohr_christianwilhelm", "vonhardenberg_jost"),
-    references = list("zhang-2011"),
-=======
     authors = list(
       "broetz_bjoern",
       "sandstad_marit",
@@ -44,7 +39,6 @@
       "vonhardenberg_jost"
     ),
     references = list("zhang11wcc"),
->>>>>>> d2a4665a
     projects = list("crescendo", "c3s-magic"),
     caption = "Extreme events indices",
     statistics = list("other"),
