# nolint start
####REQUIRED SYSTEM LIBS
####ŀibssl-dev
####libnecdf-dev
####cdo

# conda install -c conda-forge r-ncdf4

#R package dependencies installation script
#install.packages("yaml")
#install.packages("devtools")
#library(devtools)
#Sys.setenv(TAR = "/bin/tar")
#install_git("https://earth.bsc.es/gitlab/es/startR", branch = "develop-hotfixes-0.0.2")
#install_git("https://earth.bsc.es/gitlab/es/easyNCDF", branch = "master")
# nolint end


Sys.setenv(TAR = "/bin/tar") # nolint
library(s2dverification)
library(startR) # nolint
library(ClimProjDiags) # nolint
library(abind)
library(ggplot2)
library(yaml)
library(ncdf4)
library(multiApply)

#Parsing input file paths and creating output dirs
args <- commandArgs(trailingOnly = TRUE)
params <- read_yaml(args[1])
plot_dir <- params$plot_dir
run_dir <- params$run_dir
work_dir <- params$work_dir

## Create working dirs if they do not exist
dir.create(plot_dir, recursive = TRUE)
dir.create(run_dir, recursive = TRUE)
dir.create(work_dir, recursive = TRUE)

input_files_per_var <- yaml::read_yaml(params$input_files)
var_names <- names(input_files_per_var)
model_names <- lapply(input_files_per_var, function(x) x$dataset)
model_names <- unique(unlist(unname(model_names)))

var0 <- lapply(input_files_per_var, function(x) x$short_name)
fullpath_filenames <- names(var0)
var0 <- unname(var0)[1]
experiment <- lapply(input_files_per_var, function(x) x$exp)
experiment <- unlist(unname(experiment))

climatology_class <- params$climatology_class
anomaly_class <- params$anomaly_class
climatology_files <- which(
  unname(experiment) == as.character(climatology_class)
)
anomaly_files <- which(unname(experiment) == as.character(anomaly_class))

agreement_threshold <- params$agreement_threshold
start_climatology <- params$climatology_start_year
end_climatology <- params$climatology_end_year
start_anomaly <- params$anomaly_start_year
end_anomaly <- params$anomaly_end_year
font_size <- 12

#Parameters for Season() function
monini <- 1
moninf <- params$moninf
monsup <- params$monsup
if (is.null(moninf) & !is.null(monsup)){
    moninf <- monsup
} else if (!is.null(moninf) & is.null(monsup)) {
    monsup <- moninf
}
month_names <- c(
  "JAN", "FEB", "MAR", "APR", "MAY", "JUN", "JUL", "AGO", "SEP",
  "OCT", "NOV", "DEC"
)
if (moninf == monsup) {
  months <- month_names[moninf]
} else {
  months <- paste0(month_names[moninf], month_names[monsup], sep = "-")
}

time_series_plot <- params$time_series_plot
### Load data and compute climatologies and anomalies

climatology_filenames <- fullpath_filenames[climatology_files]
reference_data <- Start(
  model = climatology_filenames,
  var = var0,
  var_var = "var_names",
  time = "all",
  lat = "all",
  lon = "all",
  lon_var = "lon",
  return_vars = list(time = "model", lon = "model", lat = "model"),
  retrieve = TRUE
)

lat <- attr(reference_data, "Variables")$dat1$lat
lon <- attr(reference_data, "Variables")$dat1$lon
long_names <- attr(reference_data, "Variables")$common$tas$long_name
projection <- attr(reference_data, "Variables")$common$tas$coordinates

# nolint start
#jpeg(paste0(plot_dir, "/plot.jpg"))
#PlotEquiMap(reference_data[1,1,1,,], lon = lon, lat = lat, filled = F)
#dev.off()
# ------------------------------
# Provisional solution to error in dimension order and time values:
# nolint end
time <- attr(reference_data, "Variables")$dat1$time
calendar <- attributes(time)$variables$time$calendar
if ((end_climatology-start_climatology + 1) * 12 == length(time)) {
  time <- seq(
    as.Date(
      paste(start_climatology, "01", "01", sep = "-"),
      format = "%Y-%m-%d"
    ),
    as.Date(
      paste(end_climatology, "12", "01", sep = "-"),
      format = "%Y-%m-%d"
    ),
    "month"
  )
}

num_models <- dim(reference_data)[which(names(dim(reference_data))=="model")]
reference_data <- as.vector(reference_data)
dim(reference_data) <- c(
  num_models,
  var = 1,
  lon = length(lon),
  lat = length(lat),
  time = length(time)
)
reference_data <- aperm(reference_data, c(1,2,5,4,3))
attr(reference_data, "Variables")$dat1$time <- time

# nolint start
# ------------------------------
#jpeg(paste0(plot_dir, "/plot1.jpg"))
#PlotEquiMap(reference_data[1,1,1,,], lon = lon, lat = lat, filled = F)
#dev.off()
#---------------------------------------------
# MONTHLY - SEASONAL - ANNUAL
# MONTH:  moninf = monsup
# SEASONAL: specify the moninf and monsup;
#           if winter: moninf = 12 monsup = 2;
#           any other moninf > monsup allowed
#---------------------------------------------
# nolint end

time_dim <- which(names(dim(reference_data)) == "time")
dims <- dim(reference_data)

if (moninf <= monsup) {
  dims <- append(dims, c(12, dims[time_dim] / 12), after = time_dim)
  dims <- dims[-time_dim]
  dim(reference_data) <- dims
  names(dim(reference_data))[c(time_dim, time_dim + 1)] <- c("month", "year")
  reference_seasonal_mean <- Season(
    reference_data,
    posdim = time_dim,
    monini = monini,
    moninf = moninf,
    monsup = monsup
  )
  reference_seasonal_mean <- adrop(adrop(reference_seasonal_mean, 2), 2)
} else {
  if (monsup == 2 & moninf == 12) {
    reference_seasonal_mean <- SeasonSelect(
      reference_data, season = "DJF", dates = time, calendar = calendar
    )$data
            # Adding one NA december at the begining
<<<<<<< HEAD
    time_dim <- which(names(dim(reference_seasonal_mean)) == "time")
    dims <- dim(reference_seasonal_mean)
    empty_array <- rep(NA, prod(dims[-time_dim]))
    dims[time_dim] = 1
    dim(empty_array) <- dims[-time_dim]
    nom <- names(dim(reference_seasonal_mean))
    reference_seasonal_mean <- abind(
      reference_seasonal_mean, empty_array, along = time_dim
    )
    # and removing the last december
    names(dim(reference_seasonal_mean)) <- nom
    dimensiones <- 1 : length(dim(reference_seasonal_mean))
    reference_seasonal_mean <- Apply(
      reference_seasonal_mean,
      target_dims = time_dim,
      AtomicFun = function(x){x[1 : (length(x) -1)]}
    )$output1
    dims <- dim(reference_seasonal_mean)
    time_dim <- which(names(dim(reference_seasonal_mean)) == "time")
    dims <- append(dims, c(3, dims[time_dim] / 3), after = time_dim)
    dims <- dims[-time_dim]
    dim(reference_seasonal_mean) <- dims
    names(dim(reference_seasonal_mean))[c(time_dim, time_dim + 1)] <- c("season", "year")
    reference_seasonal_mean <- Mean1Dim(reference_seasonal_mean, posdim = time_dim)
  }
=======
            time_dim <- which(names(dim(reference_seasonal_mean)) == "time")
            dims <- dim(reference_seasonal_mean)
            empty_array <- rep(NA, prod(dims[-time_dim]))
            dims[time_dim] = 1
            dim(empty_array) <- dims[-time_dim]
            nom <- names(dim(reference_seasonal_mean))
            reference_seasonal_mean <- abind(reference_seasonal_mean, empty_array, along = time_dim)
            # and removing the last december
            names(dim(reference_seasonal_mean)) <- nom
            dimensiones <- 1 : length(dim(reference_seasonal_mean))
            reference_seasonal_mean <- Apply(reference_seasonal_mean, target_dims = time_dim, fun = function(x){x[1 : (length(x) -1)]})$output1
       dims <- dim(reference_seasonal_mean)
       time_dim <- which(names(dim(reference_seasonal_mean)) == "time")
       dims <- append(dims, c(3, dims[time_dim] / 3), after = time_dim)
       dims <- dims[-time_dim]
       dim(reference_seasonal_mean) <- dims
       names(dim(reference_seasonal_mean))[c(time_dim, time_dim + 1)] <- c("season", "year")
       reference_seasonal_mean <- Mean1Dim(reference_seasonal_mean, posdim = time_dim)
    }
>>>>>>> 6edbf503
}

margins <- list(c(1 : length(dim(reference_seasonal_mean)))[-c(time_dim + 1)])
years_dim <- which(names(dim(reference_seasonal_mean)) == "year")
climatology <- Mean1Dim(reference_seasonal_mean, years_dim)

anomaly_filenames <- fullpath_filenames[anomaly_files]
rcp_data <- Start(
  model = anomaly_filenames,
  var = var0,
  var_var = "var_names",
  time = "all",
  lat = "all",
  lon = "all",
  lon_var = "lon",
  #lon_reorder = CircularSort(0, 360),
  return_vars = list(time = "model", lon = "model", lat = "model"),
  retrieve = TRUE
)
# nolint start
#jpeg(paste0(plot_dir, "/plot2.jpg"))
#PlotEquiMap(rcp_data[1,1,1,,], lon = lon, lat = lat, filled = F)
#dev.off()
# ------------------------------
# Provisional solution to error in dimension order:
# nolint end
lon <- attr(rcp_data, "Variables")$dat1$lon
lat <- attr(rcp_data, "Variables")$dat1$lat
time <- attr(rcp_data, "Variables")$dat1$time
if (attributes(time)$variables$time$calendar != calendar) {
  print("Different calendars between climatology and anomaly.")
}
if ( (end_anomaly-start_anomaly + 1) * 12 == length(time)) {
  time <- seq(
    as.Date(
      paste(start_anomaly, "01", "01", sep = "-"),
      format = "%Y-%m-%d"
    ),
    as.Date(
      paste(end_anomaly, "12", "01", sep = "-"),
      format = "%Y-%m-%d"
    ),
    "month"
  )
}
num_models <- dim(rcp_data)[which(names(dim(rcp_data))=="model")]
units <- (attr(rcp_data,"Variables")$common)[[2]]$units
rcp_data <- as.vector(rcp_data)
dim(rcp_data) <- c(
  num_models,
  var = 1,
  lon = length(lon),
  lat = length(lat),
  time = length(time)
)
rcp_data <- aperm(rcp_data, c(1,2,5,4,3))
attr(rcp_data, "Variables")$dat1$time <- time

# nolint start
# ------------------------------
#jpeg(paste0(plot_dir, "/plot3.jpg"))
#PlotEquiMap(rcp_data[1,1,1,,], lon = lon, lat = lat, filled = F)
#dev.off()


#---------------------------------------------
# MONTHLY - SEASONAL - ANNUAL
# MONTH:  moninf = monsup
# SEASONAL: specify the moninf and monsup;
#           if winter: moninf = 12 monsup = 2;
#           any other moninf > monsup allowed
#---------------------------------------------
# nolint end

time_dim <- which(names(dim(rcp_data)) == "time")
dims <- dim(rcp_data)
mes <- as.numeric(substr(time, 6, 7))

if (moninf <= monsup) {
  dims <- append(dims, c(12, dims[time_dim] / 12), after = time_dim)
  dims <- dims[-time_dim]
  dim(rcp_data) <- dims
  names(dim(rcp_data))[c(time_dim, time_dim + 1)] <- c("month", "year")
  rcp_seasonal_mean <- Season(
    rcp_data,
    posdim = time_dim,
    monini = monini,
    moninf = moninf,
    monsup = monsup
  )
  rcp_seasonal_mean <- adrop(adrop(rcp_seasonal_mean, 2), 2)
} else {
<<<<<<< HEAD
  if (monsup == 2 & moninf == 12) {
    rcp_seasonal_mean <- SeasonSelect(
      rcp_data, season = "DJF",
      dates = time,
      calendar = calendar
    )$data
    time_dim <- which(names(dim(rcp_seasonal_mean)) == "time")
    dims <- dim(rcp_seasonal_mean)
    empty_array <- rep(NA, prod(dims[-time_dim]))
    dims[time_dim] = 1
    dim(empty_array) <- dims[-time_dim]
    nom <- names(dim(rcp_seasonal_mean))
    rcp_seasonal_mean <- abind(
      rcp_seasonal_mean, empty_array, along = time_dim
    )
    borrar <- dim(rcp_seasonal_mean)[time_dim]
    names(dim(rcp_seasonal_mean)) <- nom
    dimensiones <- 1 : length(dim(rcp_seasonal_mean))
    rcp_seasonal_mean <- Apply(
      rcp_seasonal_mean,
      target_dims = time_dim,
      AtomicFun = function(x){x[1 : (length(x) -1)]}
    )$output1
    dims <- dim(rcp_seasonal_mean)
    time_dim <- which(names(dim(rcp_seasonal_mean)) == "time")
    dims <- append(dims, c(3, dims[time_dim] / 3), after = time_dim)
    dims <- dims[-time_dim]
    dim(rcp_seasonal_mean) <- dims
    names(dim(rcp_seasonal_mean))[c(time_dim, time_dim + 1)] <- c("season", "year")
    rcp_seasonal_mean <- Mean1Dim(rcp_seasonal_mean, posdim = time_dim)
    rcp_seasonal_mean <- aperm(rcp_seasonal_mean, c(2, 1, 3, 4))
  }
=======
   if (monsup == 2 & moninf == 12) {
       rcp_seasonal_mean <- SeasonSelect(rcp_data, season = 'DJF', dates = time, calendar = calendar)$data
       time_dim <- which(names(dim(rcp_seasonal_mean)) == "time")
       dims <- dim(rcp_seasonal_mean)
            empty_array <- rep(NA, prod(dims[-time_dim]))
            dims[time_dim] = 1
            dim(empty_array) <- dims[-time_dim]
            nom <- names(dim(rcp_seasonal_mean))
            rcp_seasonal_mean <- abind(rcp_seasonal_mean, empty_array, along = time_dim)
       borrar <- dim(rcp_seasonal_mean)[time_dim]
       names(dim(rcp_seasonal_mean)) <- nom
            dimensiones <- 1 : length(dim(rcp_seasonal_mean))
            rcp_seasonal_mean <- Apply(rcp_seasonal_mean, target_dims = time_dim, fun = function(x){x[1 : (length(x) -1)]})$output1
       dims <- dim(rcp_seasonal_mean)
       time_dim <- which(names(dim(rcp_seasonal_mean)) == "time")
       dims <- append(dims, c(3, dims[time_dim] / 3), after = time_dim)
       dims <- dims[-time_dim]
       dim(rcp_seasonal_mean) <- dims
       names(dim(rcp_seasonal_mean))[c(time_dim, time_dim + 1)] <- c("season", "year")
       rcp_seasonal_mean <- Mean1Dim(rcp_seasonal_mean, posdim = time_dim)
       rcp_seasonal_mean <- aperm(rcp_seasonal_mean, c(2, 1, 3, 4))
        }
>>>>>>> 6edbf503
}
years_dim <- which(names(dim(rcp_seasonal_mean)) == "year")
climatology <- InsertDim(
  climatology,
  years_dim,
  lendim = dim(rcp_seasonal_mean)[years_dim]
)
anomaly <- rcp_seasonal_mean - climatology
multi_year_anomaly <- Mean1Dim(anomaly, years_dim)

time <- seq(start_anomaly, end_anomaly, by = 1)
month <- moninf
  if (month <= 9) {
    month <- paste0(as.character(0), as.character(month))
  }
  month <- paste0("-", month, "-")
  day <- "01"
  time <- as.POSIXct(paste0(time, month, day), tz = "CET")
  time <- julian(time, origin = as.POSIXct("1970-01-01"))

attributes(time) <- NULL
dim(time) <- c(time = length(time))
metadata <- list(time = list(
  standard_name = "time",
  long_name = "time",
  units = "days since 1970-01-01 00:00:00",
  prec = "double",
  dim = list(list(name="time", unlim = FALSE))
))
attr(time, "variables") <- metadata

#Save the single model anomalies
for (mod in 1 : length(model_names)) {
    data <- anomaly[mod, , , ]
  #data <- anomaly[mod,1,1, , ,]
  data <- aperm(data, c(2, 3, 1))
  names(dim(data)) <- c("lat", "lon", "time")
  metadata <- list(variable = list(
    dim = list(list(name="time", unlim = FALSE)),
    units = units
  ))
  names(metadata)[1] <- var0
  attr(data, "variables") <- metadata
  attributes(lat) <- NULL
  attributes(lon) <- NULL
  dim(lat) <- c(lat = length(lat))
  dim(lon) <- c(lon = length(lon))
  variable_list <- list(variable = data, lat = lat, lon = lon, time = time)
  names(variable_list)[1] <- var0

  ArrayToNetCDF(
    variable_list,
    paste0(
      plot_dir,  "/", var0, "_", months, "_anomaly_", model_names[mod],
      "_", start_anomaly, "_", end_anomaly,"_", start_climatology, "_",
      end_climatology, ".nc"
    )
  )
}

model_anomalies <- WeightedMean(
  anomaly,
  lon = as.vector(lon),
  lat = as.vector(lat),
  mask = NULL
)
if (!is.null(params$running_mean)) {
  model_anomalies <- Smoothing(
    model_anomalies,
    runmeanlen = params$running_mean,
    numdimt = 2
  )
}
data_frame <- as.data.frame.table(t(model_anomalies[,]))
years <- rep(start_anomaly : end_anomaly, dim(model_anomalies)[1])
data_frame$Year <- c(years)
names(data_frame)[2] <- "Model"

for (i in 1 : length(levels(data_frame$Model))) {
    levels(data_frame$Model)[i] <- model_names[i]
}

if (!is.null(time_series_plot)) {
  g <- ggplot(
    data_frame,
    aes(x = Year, y = Freq, color = Model)) + theme_bw() +
        geom_line() + ylab(paste0("Anomaly (", units, ")")) +  xlab("Year") + theme(text=element_text(size = font_size),legend.text=element_text(size = font_size),
                                                                                    axis.title=element_text(size = font_size)) +
         stat_summary(data =  data_frame, fun.y= "mean", mapping = aes(x = data_frame$Year, y = data_frame$Freq, group = interaction(data_frame[2,3]),
                                                                       color = data_frame$Model), geom = "line", size = 1) +
         ggtitle(paste0(months, " ", var0, " anomaly (", start_anomaly, "-", end_anomaly,") - ", "(", start_climatology, "-", end_climatology,")"))
} else {
  g <- ggplot(data_frame, aes(x = Year, y = Freq)) + theme_bw() +
        ylab(paste0("Anomaly (", units, ")")) +  xlab("Year") + theme(text=element_text(size = font_size),legend.text=element_text(size = font_size),
                                                                      axis.title=element_text(size = font_size)) +
        stat_summary(data =  data_frame, fun.y= "mean", mapping = aes(x = data_frame$Year, y = data_frame$Freq, group = interaction(data_frame[2,3]),
                                                                       color = data_frame$Model), geom = "line", size = 0.8) +
        stat_summary(data =  data_frame, geom = "ribbon", fun.ymin = "min", fun.ymax = "max", mapping = aes(x = data_frame$Year, y = data_frame$Freq, group = interaction(data_frame[2,3])), alpha = 0.3, color = "red", fill = "red") +
         ggtitle(paste0(months, " ", var0, " anomaly (", start_anomaly, "-", end_anomaly,") - ", "(", start_climatology, "-", end_climatology,")"))
}
ggsave(
  filename = paste0(
    plot_dir, "/", "Area-averaged ", var0, "_",months, "_multimodel-anomaly_",
    start_anomaly, "_", end_anomaly,"_", start_climatology, "_",
    end_climatology, ".png"),
  g,
  device = NULL
)

if (!is.null(agreement_threshold)) {
  model_dim <- which(names(dim(multi_year_anomaly)) == "model")
  agreement <- AnoAgree(
    multi_year_anomaly + rnorm(length(unique(model_names)) * length(lat) * length(lon)),
    membersdim = model_dim
  )
} else {
  agreement_threshold <- 1000
  agreement <- NULL
}

colorbar_lim <- ceiling(max(abs(max(multi_year_anomaly)),abs(min(data))))
brks <- seq(-colorbar_lim, colorbar_lim, length.out = 21)
title <- paste0(
  months, " ", var0, " anomaly (", start_anomaly, "-", end_anomaly,
  ") - (", start_climatology, "-", end_climatology, ")"
)
data <- drop(Mean1Dim(multi_year_anomaly, model_dim))

PlotEquiMap(
  data,
  lat = lat,
  lon = lon,
  brks = brks,
  units = units,
  toptitle = title,
  filled.continents = FALSE,
  dots = drop(agreement) >= agreement_threshold,
  fileout = paste0(
    plot_dir, "/", var0, "_",months, "_multimodel-anomaly_", start_anomaly,
    "_", end_anomaly,"_", start_climatology, "_", end_climatology, ".png"
  )
)
model_names_filename <- paste(model_names, collapse = "_")
print(paste(
  "Attribute projection from climatological data is saved and,",
  "if it's correct, it can be added to the final output:",
  projection
))

dimlon <- ncdim_def(
  name = "lon",
  units = "degrees_east",
  vals = as.vector(lon),
  longname = "longitude"
)
dimlat <- ncdim_def(
  name = "lat",
  units = "degrees_north",
  vals = as.vector(lat),
  longname = "latitude"
)
defdata <- ncvar_def(
  name = "data",
  units = units,
  dim = list(lat = dimlat, lon = dimlon),
  longname = paste("Mean",long_names)
)
defagreement <- ncvar_def(
  name = "agreement",
  units = "%",
  dim = list(lat = dimlat, lon = dimlon),
  longname = "Agremeent between models")

file <- nc_create(
  paste0(
    plot_dir, "/", var0, "_",months, "_multimodel-anomaly_",
    model_names_filename,"_", start_anomaly, "_", end_anomaly,"_",
    start_climatology, "_", end_climatology, ".nc"),
  list(defdata, defagreement)
)
ncvar_put(file, defdata, data)
ncvar_put(file, defagreement, agreement)
nc_close(file)<|MERGE_RESOLUTION|>--- conflicted
+++ resolved
@@ -174,7 +174,6 @@
       reference_data, season = "DJF", dates = time, calendar = calendar
     )$data
             # Adding one NA december at the begining
-<<<<<<< HEAD
     time_dim <- which(names(dim(reference_seasonal_mean)) == "time")
     dims <- dim(reference_seasonal_mean)
     empty_array <- rep(NA, prod(dims[-time_dim]))
@@ -190,7 +189,7 @@
     reference_seasonal_mean <- Apply(
       reference_seasonal_mean,
       target_dims = time_dim,
-      AtomicFun = function(x){x[1 : (length(x) -1)]}
+      fun = function(x){x[1 : (length(x) -1)]}
     )$output1
     dims <- dim(reference_seasonal_mean)
     time_dim <- which(names(dim(reference_seasonal_mean)) == "time")
@@ -200,27 +199,6 @@
     names(dim(reference_seasonal_mean))[c(time_dim, time_dim + 1)] <- c("season", "year")
     reference_seasonal_mean <- Mean1Dim(reference_seasonal_mean, posdim = time_dim)
   }
-=======
-            time_dim <- which(names(dim(reference_seasonal_mean)) == "time")
-            dims <- dim(reference_seasonal_mean)
-            empty_array <- rep(NA, prod(dims[-time_dim]))
-            dims[time_dim] = 1
-            dim(empty_array) <- dims[-time_dim]
-            nom <- names(dim(reference_seasonal_mean))
-            reference_seasonal_mean <- abind(reference_seasonal_mean, empty_array, along = time_dim)
-            # and removing the last december
-            names(dim(reference_seasonal_mean)) <- nom
-            dimensiones <- 1 : length(dim(reference_seasonal_mean))
-            reference_seasonal_mean <- Apply(reference_seasonal_mean, target_dims = time_dim, fun = function(x){x[1 : (length(x) -1)]})$output1
-       dims <- dim(reference_seasonal_mean)
-       time_dim <- which(names(dim(reference_seasonal_mean)) == "time")
-       dims <- append(dims, c(3, dims[time_dim] / 3), after = time_dim)
-       dims <- dims[-time_dim]
-       dim(reference_seasonal_mean) <- dims
-       names(dim(reference_seasonal_mean))[c(time_dim, time_dim + 1)] <- c("season", "year")
-       reference_seasonal_mean <- Mean1Dim(reference_seasonal_mean, posdim = time_dim)
-    }
->>>>>>> 6edbf503
 }
 
 margins <- list(c(1 : length(dim(reference_seasonal_mean)))[-c(time_dim + 1)])
@@ -313,7 +291,6 @@
   )
   rcp_seasonal_mean <- adrop(adrop(rcp_seasonal_mean, 2), 2)
 } else {
-<<<<<<< HEAD
   if (monsup == 2 & moninf == 12) {
     rcp_seasonal_mean <- SeasonSelect(
       rcp_data, season = "DJF",
@@ -335,7 +312,7 @@
     rcp_seasonal_mean <- Apply(
       rcp_seasonal_mean,
       target_dims = time_dim,
-      AtomicFun = function(x){x[1 : (length(x) -1)]}
+      fun = function(x){x[1 : (length(x) -1)]}
     )$output1
     dims <- dim(rcp_seasonal_mean)
     time_dim <- which(names(dim(rcp_seasonal_mean)) == "time")
@@ -346,30 +323,6 @@
     rcp_seasonal_mean <- Mean1Dim(rcp_seasonal_mean, posdim = time_dim)
     rcp_seasonal_mean <- aperm(rcp_seasonal_mean, c(2, 1, 3, 4))
   }
-=======
-   if (monsup == 2 & moninf == 12) {
-       rcp_seasonal_mean <- SeasonSelect(rcp_data, season = 'DJF', dates = time, calendar = calendar)$data
-       time_dim <- which(names(dim(rcp_seasonal_mean)) == "time")
-       dims <- dim(rcp_seasonal_mean)
-            empty_array <- rep(NA, prod(dims[-time_dim]))
-            dims[time_dim] = 1
-            dim(empty_array) <- dims[-time_dim]
-            nom <- names(dim(rcp_seasonal_mean))
-            rcp_seasonal_mean <- abind(rcp_seasonal_mean, empty_array, along = time_dim)
-       borrar <- dim(rcp_seasonal_mean)[time_dim]
-       names(dim(rcp_seasonal_mean)) <- nom
-            dimensiones <- 1 : length(dim(rcp_seasonal_mean))
-            rcp_seasonal_mean <- Apply(rcp_seasonal_mean, target_dims = time_dim, fun = function(x){x[1 : (length(x) -1)]})$output1
-       dims <- dim(rcp_seasonal_mean)
-       time_dim <- which(names(dim(rcp_seasonal_mean)) == "time")
-       dims <- append(dims, c(3, dims[time_dim] / 3), after = time_dim)
-       dims <- dims[-time_dim]
-       dim(rcp_seasonal_mean) <- dims
-       names(dim(rcp_seasonal_mean))[c(time_dim, time_dim + 1)] <- c("season", "year")
-       rcp_seasonal_mean <- Mean1Dim(rcp_seasonal_mean, posdim = time_dim)
-       rcp_seasonal_mean <- aperm(rcp_seasonal_mean, c(2, 1, 3, 4))
-        }
->>>>>>> 6edbf503
 }
 years_dim <- which(names(dim(rcp_seasonal_mean)) == "year")
 climatology <- InsertDim(
