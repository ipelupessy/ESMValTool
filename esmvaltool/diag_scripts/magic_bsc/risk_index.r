####REQUIRED SYSTEM LIBS
####ŀibssl-dev
####libnecdf-dev
####cdo

# conda install -c conda-forge r-ncdf4

Sys.setenv(TAR = "/bin/tar")
library(s2dverification)
#library(startR)
#library(startR)

library(multiApply)
#library(ggplot2)
library(yaml)
library(ncdf4)
library(startR, lib.loc='/home/Earth/ahunter/R/x86_64-unknown-linux-gnu-library/3.2/')

library(parallel)
##Until integrated into current version of s2dverification
#library(magic.bsc, lib.loc = "/home/Earth/nperez/git/magic.bsc.Rcheck/")
library(ClimProjDiags)
#Parsing input file paths and creating output dirs
args <- commandArgs(trailingOnly = TRUE)
params <- read_yaml(args[1])
plot_dir <- params$plot_dir
run_dir <- params$run_dir
work_dir <- params$work_dir
## Create working dirs if they do not exist
dir.create(plot_dir, recursive = TRUE)
dir.create(run_dir, recursive = TRUE)
dir.create(work_dir, recursive = TRUE)
input_files_per_var <- yaml::read_yaml(params$input_files)
var_names <- names(input_files_per_var)
model_names <- lapply(input_files_per_var, function(x) x$model)
model_names <- unname(model_names)
var0 <- lapply(input_files_per_var, function(x) x$short_name)
fullpath_filenames <- names(var0)
var0 <- unname(var0)[1]
experiment <- lapply(input_files_per_var, function(x) x$exp)
experiment <- unlist(unname(experiment))


reference_files <- which(unname(experiment) == "historical")
projection_files <- which(unname(experiment) != "historical")

rcp_scenario <- unique(experiment[projection_files])
model_names <-  lapply(input_files_per_var, function(x) x$dataset)
model_names <- unlist(unname(model_names))[projection_files]

start_reference <- lapply(input_files_per_var, function(x) x$start_year)
start_reference <- c(unlist(unname(start_reference))[reference_files])[1]
end_reference <- lapply(input_files_per_var, function(x) x$end_year)
end_reference <- c(unlist(unname(end_reference))[reference_files])[1]

start_projection <- lapply(input_files_per_var, function(x) x$start_year)
start_projection <- c(unlist(unname(start_projection))[projection_files])[1]
end_projection <- lapply(input_files_per_var, function(x) x$end_year)
end_projection <- c(unlist(unname(end_projection))[projection_files])[1]


## Do not print warnings
#options(warn=-1)


# Which metric to be computed
metric <- params$metric


reference_filenames <-  fullpath_filenames[reference_files]
<<<<<<< HEAD
historical_data <- Start(
  model = reference_filenames,
  var = var0,
  var_var = "var_names",
  time = "all",
  lat = "all",
  lon = "all",
  lon_var = "lon",
  lon_reorder = CircularSort(0, 360), # nolint
  return_vars = list(time = "model", lon = "model", lat = "model"),
  retrieve = TRUE
)
=======
historical_data <- Start(model = reference_filenames,
                         var = var0,
                         var_var = 'var_names',
                         time = 'all',
                         lat = 'all',
                         lon = 'all',
                         lon_var = 'lon',
                         lon_reorder = CircularSort(0, 360),
                         lat_var = 'lat',
                         time_var = 'time',
                         return_vars = list(time = 'model', lon = 'model', lat = 'model'),
                         retrieve = TRUE)

>>>>>>> 6edbf503
lat <- attr(historical_data, "Variables")$dat1$lat
lon  <- attr(historical_data, "Variables")$dat1$lon
long_names <- attr(historical_data, "Variables")$common$tas$long_name
projection <- attr(historical_data, "Variables")$common$tas$coordinates

# nolint start
#hist_names <- names(dim(historical_data))
#jpeg(paste0(plot_dir, "/plot1.jpg"))
#PlotEquiMap(historical_data[1,1,1,,], lon = lon, lat = lat, filled = F)
#dev.off()
# ------------------------------
# Provisional solution to error in dimension order:
# nolint end
historical_names <- names(dim(historical_data))
time <- attr(historical_data, "Variables")$dat1$time
calendar <- attributes(time)$variables$time$calendar
if ((end_reference-start_reference + 1) * 12 == length(time)) {
  time <- seq(
    as.Date(
      paste(start_reference, "01", "01", sep = "-"),
      format = "%Y-%m-%d"
    ),
    as.Date(
      paste(end_reference, "12", "01", sep = "-"),
      format = "%Y-%m-%d"
    ),
    "month"
  )
}
historical_data <- as.vector(historical_data)
dim(historical_data) <- c(
  model = 1,
  var = 1,
  lon = length(lon),
  lat = length(lat),
  time = length(time)
)
historical_data <- aperm(historical_data, c(1, 2, 5, 3, 4))
attr(historical_data, "Variables")$dat1$time <- time
# nolint start
# ------------------------------
#jpeg(paste0(plot_dir, "/plot2.jpg"))
#PlotEquiMap(historical_data[1,1,1,,], lon = lon, lat = lat, filled = F)
#dev.off()
# nolint end

names(dim(historical_data)) <- historical_names
time_dimension <- which(names(dim(historical_data)) == "time")

attributes(lon) <- NULL
attributes(lat) <- NULL

dim(lon) <-  c(lon = length(lon))
dim(lat) <- c(lat = length(lat))
model_dim <- which(names(dim(historical_data)) == "model")
###Compute the quantiles and standard deviation for the historical period.

if (var0 == "tasmin") {
  #metric <- "t10p"
  quantile <- 0.1
} else if (var0 == "tasmax") {
  #metric <- "t90p"
  quantile <- 0.9
} else if (var0 == "sfcWind") {
  #metric <- "Wx"
  historical_data <- 0.5 * 1.23 * (historical_data ** 3)
  quantile <- 0.9
} else if (var0 == "pr") {
  #metric <- c("cdd", "rx5day")
  historical_data <- historical_data * 60 * 60 * 24

}
#names(dim(historical_data)) <- hist_names
base_sd <- base_sd_historical <- base_mean <- list()
for (m in 1 : length(metric)) {
  if (var0 != "pr") {
    thresholds <- Threshold(
      historical_data,
      qtiles = quantile,
      ncores = detectCores() -1
    )
    base_index <- Climdex(
      data = historical_data,
      metric = metric[m],
      threshold = thresholds,
      ncores = detectCores() - 1
    )
  } else {
    base_index <- Climdex(
      data = historical_data,
      metric = metric[m],
      ncores = detectCores() - 1
    )
  }
<<<<<<< HEAD
  base_sd[[m]] <- Apply(
    list(base_index$result),
    target_dims = list(c(1)),
    AtomicFun = "sd"
  )$output1
  base_sd_historical[[m]] <- InsertDim(
    base_sd[[m]], 1, dim(base_index$result)[1]
  )
=======

  base_sd[[m]] <- Apply(list(base_index$result), target_dims = list(c(1)), fun = "sd")$output1
  base_sd_historical[[m]] <- InsertDim(base_sd[[m]], 1, dim(base_index$result)[1])
>>>>>>> 6edbf503

  if (var0 != "pr") {
    base_mean[[m]] <- 10
    base_mean_historical <- 10
  } else {
<<<<<<< HEAD
    base_mean[[m]] <- Apply(
      list(base_index$result),
      target_dims = list(c(1)),
      AtomicFun = "mean"
    )$output1
    base_mean_historical <- InsertDim(
      base_mean[[m]], 1, dim(base_index$result)[1]
    )
=======
    base_mean[[m]] <-  Apply(list(base_index$result), target_dims = list(c(1)), fun = "mean")$output1
    base_mean_historical <- InsertDim(base_mean[[m]], 1, dim(base_index$result)[1])
>>>>>>> 6edbf503
  }
}
# Compute the time series of the relevant index, using the quantiles
# and standard deviation from the index
projection_filenames <-  fullpath_filenames[projection_files]

for (i in 1 : length(projection_filenames)) {
  projection_data <- Start(
    model = projection_filenames[i],
    var = var0,
    var_var = "var_names",
    time = "all",
    lat = "all",
    lon = "all",
    lon_var = "lon",
    lon_reorder = CircularSort(0, 360), # nolint
    return_vars = list(time = "model", lon = "model", lat = "model"),
    retrieve = TRUE
  )
  units <- (attr(projection_data,"Variables")$common)[[2]]$units
  #proj_names <- names(dim(projection_data))
  # ------------------------------
  #jpeg(paste0(plot_dir, "/plot3.jpg"))
  #PlotEquiMap(projection_data[1,1,1,,], lon = lon, lat = lat, filled = F)
  #dev.off()
      # ------------------------------
  # Provisional solution to error in dimension order:
  projection_names <- names(dim(projection_data))
  lon <- attr(projection_data, "Variables")$dat1$lon
  lat <- attr(projection_data, "Variables")$dat1$lat
  time <- attr(projection_data, "Variables")$dat1$time
  if ((end_projection-start_projection + 1) * 12 == length(time)) {
    time <- seq(
      as.Date(
        paste(start_projection, "01", "01", sep = "-"),
        format = "%Y-%m-%d"
      ),
      as.Date(
        paste(end_projection, "12", "01", sep = "-"),
        format = "%Y-%m-%d"
      ),
      "month"
    )
  }
  projection_data <- as.vector(projection_data)
  dim(projection_data) <- c(
    model = 1,
    var = 1,
    lon = length(lon),
    lat = length(lat),
    time = length(time)
  )
  projection_data <- aperm(projection_data, c(1,2,5,3,4))
  attr(projection_data, "Variables")$dat1$time <- time
  names(dim(projection_data)) <- projection_names
  # nolint start
  # ------------------------------
  #jpeg(paste0(plot_dir, "/plot4.jpg"))
  #PlotEquiMap(projection_data[1,1,1,,], lon = lon, lat = lat, filled = F)
  #dev.off()
  # nolint end

  if (var0 == "pr") {
    projection_data <- projection_data * 60 * 60 * 24
  } else if (var0 == "sfcWind") {
    projection_data <- 0.5 * 1.23 * (projection_data ** 3)
  }
    #names(dim(projection_data)) <- proj_names
  for (m in 1 : length(metric)) {

    if (var0 != "pr") {
      projection_index <- Climdex(data = projection_data, metric = metric[m],
                                  threshold = thresholds, ncores = detectCores() - 1)
      projection_mean <- 10
    } else {
      projection_index <- Climdex(data = projection_data, metric = metric[m],
                                  ncores = detectCores() - 1)
      projection_mean <- InsertDim(base_mean[[m]], 1, dim(projection_index$result)[1])
    }

    base_sd_proj <- InsertDim(base_sd[[m]], 1, dim(projection_index$result)[1])
    projection_index_standardized <- (projection_index$result - projection_mean) / base_sd_proj
    #model_dim <- which(proj_names == "model")
    for (mod in 1 : dim(projection_data)[model_dim]) {
<<<<<<< HEAD
      data <- drop(Mean1Dim(projection_index_standardized, 1))
      print(paste(
        "Attribute projection from climatological data is saved and,",
        "if it's correct, it can be added to the final output:",
        projection
      ))
      dimlon <- ncdim_def(
        name = "lon",
        units = "degrees_east",
        vals = as.vector(lon),
        longname = "longitude"
      )
      dimlat <- ncdim_def(
        name = "lat",
        units = "degrees_north",
        vals = as.vector(lat),
        longname = "latitude"
      )
      defdata <- ncvar_def(
        name = "data",
        units = units,
        dim = list(lat = dimlat, lon = dimlon),
        longname = paste("Mean",metric[m], long_names)
      )
      file <- nc_create(
        paste0(
          plot_dir, "/", var0, "_", metric[m], "_risk_insurance_index_",
          model_names, "_", start_projection, "_", end_projection, "_",
          start_reference, "_", end_reference, ".nc"
        ),
        list(defdata)
      )
      ncvar_put(file, defdata, data)
      nc_close(file)

      print(dim(data))
      print(length(lon))
      title <- paste0(
        "Index for  ", metric[m], " ", substr(start_projection, 1, 4), "-",
        substr(end_projection, 1, 4), " ", " (", rcp_scenario[i],
        " ", model_names ,")")
=======

        data <- drop(Mean1Dim(projection_index_standardized, 1))
print(paste("Attribute projection from climatological data is saved and, if it's correct, it can be added to the final output:", projection))

dimlon <- ncdim_def(name = "lon", units = "degrees_east", vals = as.vector(lon), longname = "longitude" )
dimlat <- ncdim_def(name = "lat", units = "degrees_north", vals = as.vector(lat), longname = "latitude")
defdata <- ncvar_def(name = "data", units = units, dim = list(lat = dimlat, lon = dimlon), longname = paste('Mean',metric[m], long_names))

file <- nc_create(paste0(plot_dir, "/", var0, "_", metric[m], "_risk_insurance_index_",
              model_names, "_", start_projection, "_", end_projection, "_", start_reference, "_", end_reference, ".nc"), list(defdata))
ncvar_put(file, defdata, data)

#ncatt_put(file, 0, "Conventions", "CF-1.5")
nc_close(file)

      title <- paste0("Index for  ", metric[m], " ", substr(start_projection, 1, 4), "-",
                      substr(end_projection, 1, 4), " ",
                      " (",rcp_scenario[i]," ", model_names ,")")
>>>>>>> 6edbf503

      breaks <- seq(-1 * ceiling(max(abs(data))), ceiling(max(abs(data))), 2 * ceiling(max(abs(data))) / 16)
      PlotEquiMap(
        data,
        lon = lon,
        lat = lat,
        filled.continents = FALSE,
        toptitle = title,
        brks = breaks,
        fileout = paste0(
          plot_dir, "/", metric[m], "_",model_names[mod],"_", rcp_scenario[i],
          "_", start_projection, "_", end_projection, ".png"
        )
      )
    }
  }

}<|MERGE_RESOLUTION|>--- conflicted
+++ resolved
@@ -68,34 +68,20 @@
 
 
 reference_filenames <-  fullpath_filenames[reference_files]
-<<<<<<< HEAD
 historical_data <- Start(
   model = reference_filenames,
   var = var0,
   var_var = "var_names",
   time = "all",
+  time_var = "time",
   lat = "all",
+  lat_var = "lat",
   lon = "all",
   lon_var = "lon",
   lon_reorder = CircularSort(0, 360), # nolint
   return_vars = list(time = "model", lon = "model", lat = "model"),
   retrieve = TRUE
 )
-=======
-historical_data <- Start(model = reference_filenames,
-                         var = var0,
-                         var_var = 'var_names',
-                         time = 'all',
-                         lat = 'all',
-                         lon = 'all',
-                         lon_var = 'lon',
-                         lon_reorder = CircularSort(0, 360),
-                         lat_var = 'lat',
-                         time_var = 'time',
-                         return_vars = list(time = 'model', lon = 'model', lat = 'model'),
-                         retrieve = TRUE)
-
->>>>>>> 6edbf503
 lat <- attr(historical_data, "Variables")$dat1$lat
 lon  <- attr(historical_data, "Variables")$dat1$lon
 long_names <- attr(historical_data, "Variables")$common$tas$long_name
@@ -190,38 +176,27 @@
       ncores = detectCores() - 1
     )
   }
-<<<<<<< HEAD
   base_sd[[m]] <- Apply(
     list(base_index$result),
     target_dims = list(c(1)),
-    AtomicFun = "sd"
+    fun = "sd"
   )$output1
   base_sd_historical[[m]] <- InsertDim(
     base_sd[[m]], 1, dim(base_index$result)[1]
   )
-=======
-
-  base_sd[[m]] <- Apply(list(base_index$result), target_dims = list(c(1)), fun = "sd")$output1
-  base_sd_historical[[m]] <- InsertDim(base_sd[[m]], 1, dim(base_index$result)[1])
->>>>>>> 6edbf503
 
   if (var0 != "pr") {
     base_mean[[m]] <- 10
     base_mean_historical <- 10
   } else {
-<<<<<<< HEAD
     base_mean[[m]] <- Apply(
       list(base_index$result),
       target_dims = list(c(1)),
-      AtomicFun = "mean"
+      fun = "mean"
     )$output1
     base_mean_historical <- InsertDim(
       base_mean[[m]], 1, dim(base_index$result)[1]
     )
-=======
-    base_mean[[m]] <-  Apply(list(base_index$result), target_dims = list(c(1)), fun = "mean")$output1
-    base_mean_historical <- InsertDim(base_mean[[m]], 1, dim(base_index$result)[1])
->>>>>>> 6edbf503
   }
 }
 # Compute the time series of the relevant index, using the quantiles
@@ -306,7 +281,6 @@
     projection_index_standardized <- (projection_index$result - projection_mean) / base_sd_proj
     #model_dim <- which(proj_names == "model")
     for (mod in 1 : dim(projection_data)[model_dim]) {
-<<<<<<< HEAD
       data <- drop(Mean1Dim(projection_index_standardized, 1))
       print(paste(
         "Attribute projection from climatological data is saved and,",
@@ -329,7 +303,7 @@
         name = "data",
         units = units,
         dim = list(lat = dimlat, lon = dimlon),
-        longname = paste("Mean",metric[m], long_names)
+        longname = paste("Mean", metric[m], long_names)
       )
       file <- nc_create(
         paste0(
@@ -342,32 +316,10 @@
       ncvar_put(file, defdata, data)
       nc_close(file)
 
-      print(dim(data))
-      print(length(lon))
       title <- paste0(
         "Index for  ", metric[m], " ", substr(start_projection, 1, 4), "-",
         substr(end_projection, 1, 4), " ", " (", rcp_scenario[i],
         " ", model_names ,")")
-=======
-
-        data <- drop(Mean1Dim(projection_index_standardized, 1))
-print(paste("Attribute projection from climatological data is saved and, if it's correct, it can be added to the final output:", projection))
-
-dimlon <- ncdim_def(name = "lon", units = "degrees_east", vals = as.vector(lon), longname = "longitude" )
-dimlat <- ncdim_def(name = "lat", units = "degrees_north", vals = as.vector(lat), longname = "latitude")
-defdata <- ncvar_def(name = "data", units = units, dim = list(lat = dimlat, lon = dimlon), longname = paste('Mean',metric[m], long_names))
-
-file <- nc_create(paste0(plot_dir, "/", var0, "_", metric[m], "_risk_insurance_index_",
-              model_names, "_", start_projection, "_", end_projection, "_", start_reference, "_", end_reference, ".nc"), list(defdata))
-ncvar_put(file, defdata, data)
-
-#ncatt_put(file, 0, "Conventions", "CF-1.5")
-nc_close(file)
-
-      title <- paste0("Index for  ", metric[m], " ", substr(start_projection, 1, 4), "-",
-                      substr(end_projection, 1, 4), " ",
-                      " (",rcp_scenario[i]," ", model_names ,")")
->>>>>>> 6edbf503
 
       breaks <- seq(-1 * ceiling(max(abs(data))), ceiling(max(abs(data))), 2 * ceiling(max(abs(data))) / 16)
       PlotEquiMap(
