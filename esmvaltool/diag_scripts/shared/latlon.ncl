; #############################################################################
; GENERAL ROUTINES FOR OPERATIONS ON A (RECTILINEAR) GRID
; #############################################################################
; Please consider using of extending existing routines before adding new ones.
; Check the header of each routine for documentation.
;
; Contents:
;    function roi
;    function extract_area
;    function gridcell_area
;    function map_area
;    function area_operations
;    function select_region
;    function make_latlon2D
;    function cdo_remapdis
;
; #############################################################################


load "./interface_scripts/auxiliary.ncl"
load "./interface_scripts/constants.ncl"
load "./interface_scripts/data_handling.ncl"
load "./interface_scripts/logging.ncl"
; load "./reformat_scripts/obs/reformat_obs_func.ncl"  ; write_nc ; FIX-ME

; #############################################################################
undef("roi")
function roi(latlon_dat[4]:float,
             latlon_roi[4]:float)
;
; Arguments
;    latlon_dat: (/latmin,latmax,lonmin,lonmax/) of the (data) region to check
;    latlon_roi: (/latmin,latmax,lonmin,lonmax/) of the region of interest.
;                Ranges: -90 < lat < 90, 0 < lon < 360
;
; Return value
;    A string array containing all true statements from the following list:
;    contained / center / overlap / encloses / outside (e.g. "contained"
;    implies "center" and "overlap")
;
; Description
;    Checks if the area described by latlon_dat is contained in / has its
;    center in / overlaps with / encloses / is outside the area described by
;    latlon_roi, for use with Emmons.ncl
;
; Caveats
;    Not fully tested for areas containing Greenwich or the date line
;
; References
;
; Modification history
;    20140129-A_gott_kl: written.
;
local funcname, scriptname, latlon_cases, coord_checks, datmin, \
  datmax, roimin, roimax, latlon_dat, latlon_roi, latmin, latmax, lonmin, \
  lonmax, result, result_all, a1, a3
begin

  funcname = "roi"
  scriptname = "diag_scripts/shared/latlon.ncl"
  enter_msg(scriptname, funcname)

  log_debug("  roi: latmin=" + latlon_roi(0) + \
            " ; latmax=" + latlon_roi(1) + \
            " ; lonmin=" + latlon_roi(2) + \
            " ; lonmax=" + latlon_roi(3))
  log_debug("  dat: latmin=" + latlon_dat(0) + \
            " ; latmax=" + latlon_dat(1) + \
            " ; lonmin=" + latlon_dat(2) + \
            " ; lonmax=" + latlon_dat(3))

  ; Avoid errors for areas that contain the Greenwich meridian
  ; -> switch everything to -180 < lon < 180 for that case
  if (latlon_dat(2).gt.latlon_dat(3) .or. latlon_roi(2).gt.latlon_roi(3)) then
    if (latlon_dat(2).gt.180.) then
      latlon_dat(2) = 180. - latlon_dat(2)
    end if
    if (latlon_dat(3).gt.180.) then
      latlon_dat(3) = 180. - latlon_dat(3)
    end if
    if (latlon_roi(2).gt.180.) then
      latlon_roi(2) = 180. - latlon_roi(2)
    end if
    if (latlon_roi(3).gt.180.) then
      latlon_roi(3) = 180. - latlon_roi(3)
    end if
  end if

  ; Check each lat & lon individually for the strongest statement
  ; from this list contained / overlap / encloses / outside
  latlon_cases = new(2, string)  ; overall result for lat & lon
  coord_checks = new(4, logical)  ; results of the 4 checks for 1 coordinate
  do i = 0, 2, 2
    datmin = latlon_dat(i)
    datmax = latlon_dat(i + 1)
    roimin = latlon_roi(i)
    roimax = latlon_roi(i + 1)
    coord_checks = (/datmin.le.roimin, datmin.le.roimax, \
                    datmax.le.roimin, datmax.le.roimax/)
    if (all(coord_checks.eq.(/False, True, False, True/))) then
        latlon_cases(i/2) = "contained"
    else if (all(coord_checks.eq.(/True, True, False, False/))) then
      latlon_cases(i/2) = "enclosing"
    else if (all(coord_checks.eq.True).or.all(coord_checks.eq.False)) then
      latlon_cases(i/2) = "outside"
    else
      latlon_cases(i/2) = "overlap"
    end if
    end if
    end if
  end do

  ; Combine both coordinate directions into one statement
  if (any(latlon_cases.eq."outside")) then
    result = "outside"
  else if (latlon_cases(0).eq.latlon_cases(1)) then
    result = latlon_cases(0)
  else
    result = "overlap"
  end if
  end if

  ; Check "overlap" if the majority of latlon_dat is within latlon_roi
  if (result.eq."overlap") then
    ; area of latlon_dat
    a1 = gridcell_area(latlon_dat(3) - latlon_dat(2), \
                       latlon_dat(0), latlon_dat(1))
    ; area of overlap with latlon_roi
    latmin = max((/latlon_dat(0), latlon_roi(0)/))
    latmax = min((/latlon_dat(1), latlon_roi(1)/))
    lonmin = max((/latlon_dat(2), latlon_roi(2)/))
    lonmax = min((/latlon_dat(3), latlon_roi(3)/))
    a3 = gridcell_area(lonmax - lonmin, latmin, latmax)
    ; compare
    if (2. * a3.gt.a1) then
      result = "center"
    end if
    ; log_debug("warning: check for degree of overlap " + \
    ;             "not implemented yet")
    ; log_debug("warning: -> returning 'center' just for case " + \
    ;             "'contained'")
  end if
  ; add other true, but less strong statements to the output vector
  if (result.eq."contained") then
    result_all = (/"contained", "center", "overlap"/)
  else if (result.eq."center") then
    result_all = (/"center", "overlap"/)
  else if (result.eq."encloses") then
    result_all = (/"encloses", "center", "overlap"/)
  else if (result.eq."overlap") then
    result_all = (/"overlap"/)
  else
    result_all = (/"outside"/)
  end if
  end if
  end if
  end if

  leave_msg(scriptname, funcname)
  return(result_all)

end

; #############################################################################
undef("extract_area")
function extract_area(index[1]:integer,
                      data_pointer[1]:logical,
                      requested_param[1]:string,
                      parent_var[1]:string)
;
; Arguments
;    index: see interface_scripts/data_handling.ncl.
;    data_pointer: see interface_scripts/data_handling.ncl.
;    requested_param: the parameter to fetch for parent_var.
;    parent_var: name of the variable for which the requested params belong.
;
; Return value
;    The field corresponding to the variable var.
;
; Description
;    Extracts additional data from the preproc-file.
;    The parameters for irregular grids (e.g. area,lat,lon) are written to
;    preproc-files by the reformat routines.
;    The functionality is similar to "extract_data", but reduced (e.g.
;    fetching of var sub-sets is not implemented here).
;    This new function was written to avoid modifying "extract_data", which is
;    designed to extract the target variable only.
;
; Caveats
;
; References
;
; Modification history:
;    2013????-A_gott_kl: written.
;
local funcname, scriptname, cn, cnt, datasetfile, fm, val
begin

  funcname = "extract_area"
  scriptname = "diag_scripts/shared/latlon.ncl"
  enter_msg(scriptname, funcname)

  ; 'cn' is the basic building block for the keys used in
  ; the 'data_pointer' dictionary
  ; 'dictkeys' is loaded from 'interface_data/ncl.interface'
<<<<<<< HEAD
;  cn = interface_get_dictkeys(parent_var, index)
;  cnt = cn + "_filepath"
;  modelfile = data_pointer@$cnt$
modelfile = data_pointer@filename(index) ;!!!workaround
  print("modelfile = " + modelfile)
  fm = addfile(modelfile, "r")
=======
  cn = interface_get_dictkeys(parent_var, index)
  cnt = cn + "_filepath"
  datasetfile = data_pointer@$cnt$
  print("datasetfile = " + datasetfile)
  fm = addfile(datasetfile, "r")
>>>>>>> 573e54b8
  val = fm->$requested_param$   ; Fetch entire variable, including metadata

  leave_msg(scriptname, funcname)
  return(val)

end

; #############################################################################
undef("gridcell_area")
function gridcell_area(deltax[1]: numeric,
                       lat_lo[1]: numeric,
                       lat_hi[1]: numeric)
;
; Arguments
;    deltax: longitude resolution [deg].
;    lat_lo: lower limit of the box [deg].
;    lat_hi: upper limit of the box [deg].
;
; Return value
;    The area of the element in units of [m^2].
;
; Description
;    Calculates the area of a grid cell on the sphere.
;
; Modification history:
;    20121211-A_righ_ma: written.
;
local funcname, scriptname, deg2rad
begin

  funcname = "gridcell_area"
  scriptname = "diag_scripts/shared/latlon.ncl"
  enter_msg(scriptname, funcname)

  ; Convert to radiants
  deg2rad = acos(-1.0) / 180.

  deltay = sin(lat_hi * deg2rad) - sin(lat_lo * deg2rad)
  out = abs(EARTHradius ^ 2 * deltay * deltax * deg2rad)
  out@units = EARTHarea@units

  leave_msg(scriptname, funcname)
  return(out)

end

; #############################################################################
undef("map_area")
function map_area(lat[*]:numeric,
                  lon[*]:numeric)
;
; Arguments
;    lat: the latitude coordinate of the map [deg].
;    lon: the longitude coordinate of the map [deg].
;
; Return value
;    A 2D lat-lon area with the area of each gridbox in units of [m^2].
;
; Description
;    Calculates the area of each grid cell on a global map.
;
; Caveats
;    Assumes a constant resolution in longitude.
;
; Modification history
;    20140819-A_righ_ma: modified to support non-global input.
;    20121211-A_righ_ma: written.
;
local funcname, scriptname, loclat, loclon, nlat, lati, xresol
begin

  funcname = "map_area"
  scriptname = "diag_scripts/shared/latlon.ncl"
  enter_msg(scriptname, funcname)

  ; Type conversion
  loclat = tofloat(lat)
  loclon = tofloat(lon)
  nlat = dimsizes(loclat)

  ; Check ordering (must be S-N)
  if (isMonotonic(loclat).ne.1) then
    error_msg("f", scriptname, funcname, "input latitude is not " + \
              "monotonically increasing")
  end if

  ; Calculate longitude resolution (assumed constant)
  xresol = abs(loclon(1) - loclon(0))
  dsize = dimsizes(loclon)
  if (dsize(0).gt.2) then
    if ((xresol - abs(loclon(2) - loclon(1))).gt.1.0e-4) then
      error_msg("f", scriptname, funcname, "input longitude " + \
                "resolution is not constant")
    end if
  end if

  ; Calculate latitude interfaces
  lati = new(dimsizes(loclat) + 1, float)
  lati(0) = max((/(3 * loclat(0) - loclat(1)) / 2., -90./))
  do ii = 1, dimsizes(lati) - 2
    lati(ii) = 0.5 * (loclat(ii - 1) + loclat(ii))
  end do
  lati(dimsizes(lati) - 1) = \
    min((/(3 * loclat(nlat - 1) - loclat(nlat - 2)) / 2., 90./))

  ; Calculate area
  area = new((/dimsizes(loclat), dimsizes(loclon)/), float)
  do ii = 0, dimsizes(loclat) - 1
    area(ii, :) = gridcell_area(xresol, lati(ii), lati(ii + 1))
  end do

  ; Assign coordinates
  area!0   = "lat"
  area&lat = lat
  area!1   = "lon"
  area&lon = lon

  leave_msg(scriptname, funcname)
  return(area)

end

; #############################################################################
undef("area_operations")
function area_operations(field:numeric,
                         latmin[1]:numeric,
                         latmax[1]:numeric,
                         lonmin[1]:numeric,
                         lonmax[1]:numeric,
                         opt[1]:string,
                         l_wgt[1]:logical)
;
; Arguments
;    field: a numeric array of rank at least 2; second-to-last and last.
;          dimension must be lat and lon, respectively.
;    latmin: minimum latitude boundary of the region to be selected.
;    latmax: maximum latitude boundary of the region to be selected.
;    lonmin: minimum longitude boundary of the region to be selected.
;    lonmax: maximum longitude boundary of the region to be selected.
;    opt: type of operation:
;           "extract": extracts selected region.
;           "average": averages over the selected region.
;           "sum": integrate over the selected region.
;    l_wgt: if True, calculates area-weighted average/sum (has no effect for
;           opt = "extract").
;
; Return value
;    An array of the same rank as field, of rank-1 or of rank-2, depending on
;    opt and on the region boundaries.
;
; Description
;    Extracts a selected region or point on a global map.
;    Performs the (weighted) average over a selected region on a global map.
;    Performs the (weighted) sum over a selected region on a global map.
;
; Caveats
;    This function assumes that the input field is a global map.
;    Mind the order for lonmin and lonmax (e.g., 60,120 is different from.
;    120,60: the order is meant eastwards).
;    To consider the global domain, use -90,90,0,360 as arguments.
;    If lonmin is outside the field boundaries, it is assigned to 0.
;    If lonmax is outside the field boundaries, it is assigned to max(lon).
;    For latmin=latmax and lonmin=lonmax the single gridbox is extracted, no
;    average/sum is possible in this case.
;
; Modification history
;    20140116-A_righ_ma: written.
;
local funcname, scriptname, rank, dimnames, wgt, conwgt, f_latmin, f_latmax, \
  f_lonmin, f_lonmax, delta, idx_latmin, idx_latmax, latidx, idx_lonmin, \
  idx_lonmax, lonidx, subfield, subwgt, dnames, didx_r, didx_l, norm
begin

  funcname = "area_operations"
  scriptname = "diag_scripts/shared/latlon.ncl"
  enter_msg(scriptname, funcname)

  ; Check rank
  if (dimsizes(dimsizes(field)) .lt. 2) then
    error_msg("f", scriptname, funcname, "rank of input field <2")
  end if

  ; Check dimensions
  rank = dimsizes(dimsizes(field))
  dimnames = getvardims(field)
  if (dimnames(rank - 1) .ne. "lon") then
    error_msg("f", scriptname, funcname, "the rightmost dimension " + \
              "of the input field must be lon")
  end if
  if (dimnames(rank - 2) .ne. "lat") then
    error_msg("f", scriptname, funcname, "the second rightmost " + \
              "dimension of the input field must be lat")
  end if
  delete(dimnames)

  ; Check that grid is regular
  if (dimsizes(dimsizes(field&lat)) .ne. 1 .or. \
      dimsizes(dimsizes(field&lon)) .ne. 1) then
    error_msg("f", scriptname, funcname, "irregular grids not supported")
  end if

  ; Calculate weights
  wgt = map_area(field&lat, field&lon)
  if (.not.l_wgt) then
    wgt = 1.
  end if

  ; Conform weights and filter for missing values in the input field
  if (rank.eq.4) then
    conwgt = conform(field, wgt, (/2, 3/))
  end if
  if (rank.eq.3) then
    conwgt = conform(field, wgt, (/1, 2/))
  end if
  if (rank.eq.2) then
    conwgt = wgt
  end if
  conwgt = where(ismissing(field), conwgt@_FillValue, conwgt)
  copy_VarCoords(field, conwgt)
  delete(wgt)

  ; Copy arguments to local (swap lat limits if necessary)
  f_latmin = todouble(min((/latmin, latmax/)))
  f_latmax = todouble(max((/latmin, latmax/)))
  f_lonmin = todouble(where(lonmin .lt. 0., lonmin + 360., lonmin))
  f_lonmax = todouble(where(lonmax .lt. 0., lonmax + 360., lonmax))

  ; If single gridbox lon = 360, replace with 0 to account for periodicity
  if (f_lonmin .eq. 360 .and. f_lonmax .eq. 360) then
    f_lonmin = 0.d0
    f_lonmax = 0.d0
  end if

  ; Find nearest points to latitude boundaries
  ; In the (unlikely) case that the selected boundary point is at the
  ; midpoint between two gridboxes, ind will return two points.
  ; The minimum index (= minumum value) is chosen in such case,
  ; consistently with NCL coordinate subscripting
  ; http://www.ncl.ucar.edu/Document/Language/subscript_coord.shtml
  delta = abs(field&lat - f_latmin)
  idx_latmin = min(ind(delta .eq. min(delta)))
  delta = abs(field&lat - f_latmax)
  idx_latmax = min(ind(delta .eq. min(delta)))
  delete(delta)
  if (ismissing(idx_latmin) .or. ismissing(idx_latmax)) then
    error_msg("f", scriptname, funcname, "no values found in the " + \
              "given latitude range")
  end if
  if (latmin .eq. latmax .and. idx_latmin .ne. idx_latmax) then
    error_msg("f", scriptname, funcname, "multiple indexes found " + \
              "for single gridbox latitude selection")
  end if

  ; Define latitude indexes
  latidx = ispan(idx_latmin, idx_latmax, 1)  ; array of indexes
  delete(idx_latmin)
  delete(idx_latmax)

  ; Find neartest points to longitude boundaries
  ; In the (unlikely) case that the selected boundary point is at the
  ; midpoint between two gridboxes, ind will return two points.
  ; The minimum index (= minumum value) is chosen in such case,
  ; consistently with NCL coordinate subscripting
  ; http://www.ncl.ucar.edu/Document/Language/subscript_coord.shtml
  if (f_lonmin.gt.max(field&lon)) then
    idx_lonmin = 0
  else
    delta = abs(field&lon - f_lonmin)
    idx_lonmin = min(ind(delta .eq. min(delta)))
    delete(delta)
  end if
  if (f_lonmax.gt.max(field&lon)) then
    idx_lonmax = dimsizes(field&lon) - 1
  else
    delta = abs(field&lon - f_lonmax)
    idx_lonmax = min(ind(delta .eq. min(delta)))
    delete(delta)
  end if
  if (ismissing(idx_lonmin) .or. ismissing(idx_lonmax)) then
    error_msg("f", scriptname, funcname, "no values found in the " + \
              "given longitude range")
  end if

  ; Special case: single gridbox selection beteen max(field&lon) and 0
  if (lonmin .eq. lonmax .and. lonmin.gt.max(field&lon)) then
    idx_lonmin = where(abs(360. - lonmin) .lt. abs(max(field&lon) - lonmin), \
                       0, dimsizes(field&lon) - 1)
    idx_lonmax = idx_lonmin
  end if
  if (lonmin .eq. lonmax .and. idx_lonmin .ne. idx_lonmax) then
    error_msg("f", scriptname, funcname, "multiple indexes found " + \
              "for single gridbox longitude selection")
  end if

  ; Define longitude indexes
  if (idx_lonmin .le. idx_lonmax) then  ; Greenwich outside
    lonidx = ispan(idx_lonmin, idx_lonmax, 1)
  else  ; Greenwich inside
    lonidx = \
      array_append_record(ispan(idx_lonmin, dimsizes(field&lon) - 1, 1), \
                          ispan(0, idx_lonmax, 1), 0)
  end if
  delete(idx_lonmin)
  delete(idx_lonmax)

  ; Extract region
  if (rank .eq. 4) then
    subfield = field(:, :, latidx, lonidx)
    subwgt = conwgt(:, :, latidx, lonidx)
  end if
  if (rank .eq. 3) then
    subfield = field(:, latidx, lonidx)
    subwgt = conwgt(:, latidx, lonidx)
  end if
  if (rank .eq. 2) then
    subfield = field(latidx, lonidx)
    subwgt = conwgt(latidx, lonidx)
  end if
  delete(conwgt)

  if (opt .eq. "extract") then
    leave_msg(scriptname, funcname)
    return(subfield)
  end if

  ; Find dimensions to be averaged or summed
  dnames = getVarDimNames(subfield)
  didx_r = ind(dnames.eq."lat" .or. dnames.eq."lon")
  didx_l = ind(dnames.ne."lat" .and. dnames.ne."lon")
  if (all(ismissing(didx_r))) then
    error_msg("f", scriptname, funcname, "cannot perform " + \
              "average/sum on single gridcell, use the extract option")
  end if

  ; Normalize weights
  if (opt .eq. "average") then
    if (dimsizes(didx_r).eq.dimsizes(dnames)) then
      subwgt = subwgt / sum(subwgt)
    else
      norm = dim_sum_n_Wrap(subwgt, didx_r)
      subwgt = subwgt / conform(subwgt, norm, didx_l)
    end if
  end if

  ; Calculate average/sum. The same code applies, as the only difference
  ; is in the normalization of the weights, which is calculated above
  ; only for opt="average"
  if (opt .eq. "average" .or. opt .eq. "sum") then
    subfield = subfield * subwgt
    if (dimsizes(didx_r).eq.dimsizes(dnames)) then
      out = dim_sum_Wrap(dim_sum_Wrap(subfield))
    else
      out = dim_sum_n_Wrap(subfield, didx_r)
    end if
    leave_msg(scriptname, funcname)
    return(out)
  end if

  error_msg("f", scriptname, funcname, "unrecognized option " + opt)

end

; #############################################################################
undef("select_region")
function select_region(region:string)
;
; Arguments
;    region: a string specifying the region to be selected.
;
; Return value
;    An array with the region boundary as (latmin, latmax, lonmin, lonmax)
;    with the name of the region as a string attribute @name.
;
; Description
;    Translates a region specification into lat/lon boundaries and a region
;    name as an attribute.
;
; Modification history
;    20141205-A_gott_kl: adjusted names to Righi et al. (2015).
;    20140410-A_fran_fr: extended to midlat, equatorial and polar regions.
;    20140129-A_fran_fr: written.
;
local funcname, scriptname, region
begin

  funcname = "select_region"
  scriptname = "diag_scripts/shared/latlon.ncl"
  enter_msg(scriptname, funcname)

  if (region.eq."Global") then
    region_array = (/-90., 90., 0., 360./)
    region_array@name = "Glob"
    leave_msg(scriptname, funcname)
    return(region_array)
  end if

  if (region.eq."Tropics") then
    region_array = (/-20., 20., 0., 360./)
    region_array@name = "Trop"
    leave_msg(scriptname, funcname)
    return(region_array)
  end if

  if (region.eq."NH extratropics") then
    region_array = (/20., 90., 0., 360./)
    region_array@name = "NHext"
    leave_msg(scriptname, funcname)
    return(region_array)
  end if

  if (region.eq."SH extratropics") then
    region_array = (/-90., -20., 0., 360./)
    region_array@name = "SHext"
    leave_msg(scriptname, funcname)
    return(region_array)
  end if

  if (region.eq."NH equatorial") then
    region_array = (/0., 30., 0., 360./)
    region_array@name = "NHtrop"
    leave_msg(scriptname, funcname)
    return(region_array)
  end if

  if (region.eq."SH equatorial") then
    region_array = (/-30., 0., 0., 360./)
    region_array@name = "SHtrop"
    leave_msg(scriptname, funcname)
    return(region_array)
  end if

  if (region.eq."Northern Hemisphere") then
    region_array = (/20., 90., 0., 360./)
    region_array@name = "NH"
    leave_msg(scriptname, funcname)
    return(region_array)
  end if

  if (region.eq."Southern Hemisphere") then
    region_array = (/-90., -20., 0., 360./)
    region_array@name = "SH"
    leave_msg(scriptname, funcname)
    return(region_array)
  end if

  if (region.eq."NH midlatitudes") then
    region_array = (/35., 60., 0., 360./)
    region_array@name = "NHmidlat"
    leave_msg(scriptname, funcname)
    return(region_array)
  end if

  if (region.eq."SH midlatitudes") then
    region_array = (/-60., -35., 0., 360./)
    region_array@name = "SHmidlat"
    leave_msg(scriptname, funcname)
    return(region_array)
  end if

  if (region.eq."Arctic") then
    region_array = (/60., 90., 0., 360./)
    region_array@name = "NHpolar"
    leave_msg(scriptname, funcname)
    return(region_array)
  end if

  if (region.eq."Antarctic") then
    region_array = (/-90., -60., 0., 360./)
    region_array@name = "SHpolar"
    leave_msg(scriptname, funcname)
    return(region_array)
  end if

  if (region.eq."Equatorial") then
    region_array = (/-10., 10., 0., 360./)
    region_array@name = "EQ"
    leave_msg(scriptname, funcname)
    return(region_array)
  end if

  error_msg("f", scriptname, funcname, "unrecognized region " + region)

end

; #############################################################################
undef("make_latlon2D")
function make_latlon2D(var[1]:string,
                       index[1]:integer,
                       data_pointer[1]:logical,
                       field:numeric)
;
; Arguments:
;    var             = name of the variable
;    index           = see interface_scripts/data_handling.ncl
;    data_pointer    = see interface_scripts/data_handling.ncl
;    field           = a numeric array of rank 3 (time, lon, lat) or
;                      rank 4 (time, [p]lev, lon, lat)
;
; Return value:
;    the same field, but with 2D latitude and longitude
;
; Description:
;    Get 2d lat & lon coordinates for variables (see e.g.
;    http://www.ncl.ucar.edu/Applications/Scripts/ice_3.ncl)
;
; Modification history:
;    20141023-A_vanu_be: written based on code in SeaIce_polcon_diff
;
local funcname, scriptname, area_lat, area_lon, area_temp, out_field, rank
begin

  funcname = "make_latlon2D"
  scriptname = "diag_scripts/shared/latlon.ncl"
  enter_msg(scriptname, funcname)

  if (all(iscoord(field, (/"lat", "lon"/)))) then

    log_debug(var + " is on a lat-lon grid")

    ; Check rank
    rank = dimsizes(dimsizes(field))
    if (rank .lt. 3 .or. rank .gt. 4) then
      error_msg("f", "latlon.ncl", funcname, \
                "rank of input variable must be 3 or 4")
    end if

    ; Order coordinates
    if (rank .eq. 3) then
      out_field = field(time|:, lon|:, lat|:)
    end if
    if (rank .eq. 4) then
      if (any(field .eq. "plev")) then
        out_field = field(time|:, plev|:, lon|:, lat|:)
      else
        out_field = field(time|:, lev|:, lon|:, lat|:)
      end if
    end if

    ; Create 2d lat & lon
    area_temp = map_area(out_field&lat, out_field&lon)

    ; Make 2D to be compatible with irregular grid handling
    area_lat = conform_dims( \
      (/dimsizes(out_field&lon), dimsizes(out_field&lat)/), out_field&lat, 1)
    area_lon = conform_dims( \
      (/dimsizes(out_field&lon), dimsizes(out_field&lat)/), out_field&lon, 0)
    area_lat!0 = "i"
    area_lat&i = out_field&lon
    area_lat!1 = "j"
    area_lat&j = out_field&lat
    out_field!(rank - 1) = "i"
    out_field!(rank - 2) = "j"
    copy_VarMeta(area_lat, area_lon)
    delete(area_temp)
  else

    ; irregular grid
    log_debug(var + " is not on a lat-lon grid")
    out_field = field

    ; Get lat-lon from another file
    ; (dataset specific: ~/reformat_scripts folder)
    area_lon = extract_area(index, data_pointer, "lon", var)
    area_lat = extract_area(index, data_pointer, "lat", var)

  end if

  out_field@lat2d = area_lat
  out_field@lon2d = area_lon
  delete(area_lat)
  delete(area_lon)

  leave_msg(scriptname, funcname)
  return(out_field)

end

; #############################################################################
undef("cdo_remapdis")
function cdo_remapdis(var[1]:string,
                      field:numeric,
                      index[1]:integer,
                      data_pointer[1]:logical,
                      dst_grid[1]:string,
                      opt[1]:string)
;
; Arguments:
;    var          = name of the variable
;    field        = a numeric array of rank 2 (lon, lat) or
;                   rank 3 (time, lon, lat), higher ranks not tested yet
;    index        = index of current dataset in data_pointer
;    data_pointer = see interface_scripts/data_handling.ncl
;    dst_grid     = path to file containing destination grid information
;    opt          = unused
;
; Return value:
;    The field regridded to the destination grid specified in dst_grid
;
; Description:
;    Regrids the field to the destination field using the
;      'cdo remapdis' distance-weighted interpolation method
;
; Caveats
;    Climate Data Operators (CDO) package must be installed on the system
;
; Modification history:
;    20170120-A_senf_da: written.
;
local regfile_in_tmp, regfile_out_tmp, lat, lon, gAtt, field_out, quote
begin

  ; Necessary files
  if (.not.isfilepresent(work_dir + "/CDO/")) then
    system("mkdir -p " + work_dir + "/CDO/")
  end if
  regfile_in_tmp  = work_dir + "/CDO/regrid_in.nc"   ; temporary -
  regfile_out_tmp = work_dir + "/CDO/regrid_out.nc"  ; regrid-files
  if (isfilepresent(regfile_in_tmp)) then
    system("rm " + regfile_in_tmp)
  end if
  if (isfilepresent(regfile_out_tmp)) then
    system("rm " + regfile_out_tmp)
  end if

  ; Attach coordinate information to array and file
  lat          = extract_area(index, data_pointer, "lat", var)
  lon          = extract_area(index, data_pointer, "lon", var)
  field@lat    = lat
  field@lon    = lon
  gAtt         = True
  gAtt@purpose = "Temporary file used for regridding " + \
    "with cdo, generated by cdo_remapdis (latlon.ncl)"
;    write_nc(regfile_in_tmp, var, field, gAtt)  ; FIX-ME
  field_out      = addfile(regfile_in_tmp, "w")
  field_out->lat = lat
  field_out->lon = lon

  ; Call 'CDO remapdis' with system call
  quote = inttochar(34)
  system("ncatted -a coordinates," + var + ",c,c," + quote + \
         "lon lat" + quote + " " + regfile_in_tmp)
  system("cdo -s remapdis," + dst_grid + " -selname," + \
         var + " " + regfile_in_tmp + " " + regfile_out_tmp)

  ; Read regridded field and return it
  var_reg = ncdf_read(regfile_out_tmp, var)
  return(var_reg)

end<|MERGE_RESOLUTION|>--- conflicted
+++ resolved
@@ -203,20 +203,12 @@
   ; 'cn' is the basic building block for the keys used in
   ; the 'data_pointer' dictionary
   ; 'dictkeys' is loaded from 'interface_data/ncl.interface'
-<<<<<<< HEAD
 ;  cn = interface_get_dictkeys(parent_var, index)
 ;  cnt = cn + "_filepath"
-;  modelfile = data_pointer@$cnt$
-modelfile = data_pointer@filename(index) ;!!!workaround
+;  datasetfile = data_pointer@$cnt$
+datasetfile = data_pointer@filename(index) ;!!!workaround
   print("modelfile = " + modelfile)
-  fm = addfile(modelfile, "r")
-=======
-  cn = interface_get_dictkeys(parent_var, index)
-  cnt = cn + "_filepath"
-  datasetfile = data_pointer@$cnt$
-  print("datasetfile = " + datasetfile)
   fm = addfile(datasetfile, "r")
->>>>>>> 573e54b8
   val = fm->$requested_param$   ; Fetch entire variable, including metadata
 
   leave_msg(scriptname, funcname)
