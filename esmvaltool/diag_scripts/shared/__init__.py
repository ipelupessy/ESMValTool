--- conflicted
+++ resolved
@@ -1,22 +1,15 @@
 """Code that is shared between multiple diagnostic scripts."""
 from . import names, plot
-<<<<<<< HEAD
-from ._base import (get_cfg, group_metadata, run_diagnostic, select_metadata,
-                    sorted_group_metadata, sorted_metadata, extract_variables,
-                    variables_available)
-from ._iris_helpers import (check_dataset_coordinates, iris_project_constraint,
-                            match_dataset_coordinates)
-from ._io import (save_iris_cube, save_scalar_data, metadata_to_netcdf,
-                  netcdf_to_metadata, get_all_ancestor_files,
-                  get_ancestor_file)
-from ._validation import (get_control_exper_obs, apply_supermeans)
-=======
 from ._base import (ProvenanceLogger, extract_variables, get_cfg,
                     get_diagnostic_filename, get_plot_filename, group_metadata,
                     run_diagnostic, select_metadata, sorted_group_metadata,
                     sorted_metadata, variables_available)
->>>>>>> a9bfebc3
 from ._diag import Datasets, Variable, Variables
+from ._io import (get_all_ancestor_files, get_ancestor_file,
+                  metadata_to_netcdf, netcdf_to_metadata, save_iris_cube,
+                  save_scalar_data)
+from ._iris_helpers import (check_dataset_coordinates, iris_project_constraint,
+                            match_dataset_coordinates)
 from ._validation import apply_supermeans, get_control_exper_obs
 
 __all__ = [
@@ -34,26 +27,25 @@
     'sorted_group_metadata',
     'extract_variables',
     'variables_available',
-<<<<<<< HEAD
-    'check_dataset_coordinates',
-    'iris_project_constraint',
-    'match_dataset_coordinates',
+    'names',
+    'Variable',
+    'Variables',
+    'Datasets',
+    'get_cfg',
+    # IO
     'get_all_ancestor_files',
     'get_ancestor_file',
     'metadata_to_netcdf',
     'netcdf_to_metadata',
     'save_iris_cube',
     'save_scalar_data',
-=======
-    'names',
-    'Variable',
-    'Variables',
-    'Datasets',
-    'get_cfg',
+    # Iris helpers
+    'check_dataset_coordinates',
+    'iris_project_constraint',
+    'match_dataset_coordinates',
     # Plotting module
     'plot',
     # Validation module
->>>>>>> a9bfebc3
     'get_control_exper_obs',
     'apply_supermeans',
 ]