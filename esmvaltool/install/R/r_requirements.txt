abind
akima
climdex.pcic
ClimProjDiags
dotCall64
functional
ggplot2
gridExtra
JuliaCall
lintr
logging
mapproj
maps
multiApply
ncdf4
ncdf4.helpers
PCICt
plyr
RColorBrewer
Rcpp
s2dverification
snow
SPEI
<<<<<<< HEAD
udunits2
=======
tools
>>>>>>> 9d68644b
yaml<|MERGE_RESOLUTION|>--- conflicted
+++ resolved
@@ -21,9 +21,6 @@
 s2dverification
 snow
 SPEI
-<<<<<<< HEAD
+tools
 udunits2
-=======
-tools
->>>>>>> 9d68644b
 yaml