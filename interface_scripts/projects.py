--- conflicted
+++ resolved
@@ -6,15 +6,12 @@
 import pdb
 import re
 import glob
-<<<<<<< HEAD
-=======
 import datetime
 
 try:
     from esgf_search import ESGFSearch
 except ImportError:
     info("No esgf pyclient installed", 1, 1)
->>>>>>> 6af487b6
 
 
 class Project:
@@ -1495,10 +1492,7 @@
               that in turn follows ESGF data organisation.
               + fx file
     """
-<<<<<<< HEAD
-=======
-
->>>>>>> 6af487b6
+
     def __init__(self):
         MiKlip.__init__(self)
 
@@ -1549,11 +1543,7 @@
                                     msd["realm"],
                                     msd["mip"],
                                     msd["ensemble"])
-<<<<<<< HEAD
-        list_versions = glob.glob(version_path+'/*')
-=======
         list_versions = glob.glob(version_path + '/*')
->>>>>>> 6af487b6
         list_versions.sort()
         version = os.path.basename(list_versions[-1])
 
@@ -1596,13 +1586,8 @@
         # msd = model_section_dictionary
         msd = self.get_model_sections(model)
 
-<<<<<<< HEAD
-        areafile = 'areacello_fx_'\
-                   + msd["name"]\
-=======
         areafile = 'areacello_fx_' \
                    + msd["name"] \
->>>>>>> 6af487b6
                    + "_" + msd["experiment"] \
                    + "_r0i0p0.nc"
 
@@ -1615,11 +1600,7 @@
                                     'ocean',
                                     'fx',
                                     'r0i0p0')
-<<<<<<< HEAD
-        list_versions = glob.glob(version_path+'/*')
-=======
         list_versions = glob.glob(version_path + '/*')
->>>>>>> 6af487b6
         list_versions.sort()
         version = os.path.basename(list_versions[-1])
 
